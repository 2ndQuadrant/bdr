--- conflicted
+++ resolved
@@ -262,8 +262,6 @@
 ON sql_drop
 EXECUTE PROCEDURE bdr.queue_dropped_objects();
 
-<<<<<<< HEAD
-=======
 ---
 --- this should always be last to avoid replicating our internal schema
 ---
@@ -274,6 +272,5 @@
      'create schema',
      'create trigger', 'alter table', 'create extension', 'create type')
 EXECUTE PROCEDURE bdr.queue_commands();
->>>>>>> 8f630f90
 
 RESET search_path;