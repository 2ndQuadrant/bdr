--\echo Use "CREATE EXTENSION bdr" to load this file. \quit

--CREATE ROLE bdr NOLOGIN SUPERUSER;
--SET ROLE bdr;

CREATE SCHEMA bdr;
GRANT USAGE ON SCHEMA bdr TO public;

SET LOCAL search_path = bdr;

CREATE FUNCTION pg_stat_get_bdr(
    OUT rep_node_id oid,
    OUT rilocalid oid,
    OUT riremoteid text,
    OUT nr_commit int8,
    OUT nr_rollback int8,
    OUT nr_insert int8,
    OUT nr_insert_conflict int8,
    OUT nr_update int8,
    OUT nr_update_conflict int8,
    OUT nr_delete int8,
    OUT nr_delete_conflict int8,
    OUT nr_disconnect int8
)
RETURNS SETOF record
LANGUAGE C
AS 'MODULE_PATHNAME';

REVOKE ALL ON FUNCTION pg_stat_get_bdr() FROM PUBLIC;

CREATE VIEW pg_stat_bdr AS SELECT * FROM pg_stat_get_bdr();

CREATE TABLE bdr_sequence_values
(
    owning_sysid text NOT NULL,
    owning_tlid oid NOT NULL,
    owning_dboid oid NOT NULL,
    owning_riname text NOT NULL,

    seqschema text NOT NULL,
    seqname text NOT NULL,
    seqrange int8range NOT NULL,

    -- could not acquire chunk
    failed bool NOT NULL DEFAULT false,

    -- voting successfull
    confirmed bool NOT NULL,

    -- empty, not referenced
    emptied bool NOT NULL CHECK(NOT emptied OR confirmed),

    -- used in sequence
    in_use bool NOT NULL CHECK(NOT in_use OR confirmed),

    EXCLUDE USING gist(seqschema WITH =, seqname WITH =, seqrange WITH &&) WHERE (confirmed),
    PRIMARY KEY(owning_sysid, owning_tlid, owning_dboid, owning_riname, seqschema, seqname, seqrange)
);
SELECT pg_catalog.pg_extension_config_dump('bdr_sequence_values', '');

REVOKE ALL ON TABLE bdr_sequence_values FROM PUBLIC;

CREATE INDEX bdr_sequence_values_chunks ON bdr_sequence_values(seqschema, seqname, seqrange);
CREATE INDEX bdr_sequence_values_newchunk ON bdr_sequence_values(seqschema, seqname, upper(seqrange));

CREATE TABLE bdr_sequence_elections
(
    owning_sysid text NOT NULL,
    owning_tlid oid NOT NULL,
    owning_dboid oid NOT NULL,
    owning_riname text NOT NULL,
    owning_election_id bigint NOT NULL,

    seqschema text NOT NULL,
    seqname text NOT NULL,
    seqrange int8range NOT NULL,

    /* XXX id */

    vote_type text NOT NULL,

    open bool NOT NULL,
    success bool NOT NULL DEFAULT false,

    PRIMARY KEY(owning_sysid, owning_tlid, owning_dboid, owning_riname, seqschema, seqname, seqrange)
);
SELECT pg_catalog.pg_extension_config_dump('bdr_sequence_elections', '');
REVOKE ALL ON TABLE bdr_sequence_values FROM PUBLIC;


CREATE TABLE bdr_votes
(
    vote_sysid text NOT NULL,
    vote_tlid oid NOT NULL,
    vote_dboid oid NOT NULL,
    vote_riname text NOT NULL,
    vote_election_id bigint NOT NULL,

    voter_sysid text NOT NULL,
    voter_tlid oid NOT NULL,
    voter_dboid bigint NOT NULL,
    voter_riname text NOT NULL,

    vote bool NOT NULL,
    reason text CHECK (reason IS NULL OR vote = false),
    UNIQUE(vote_sysid, vote_tlid, vote_dboid, vote_riname, vote_election_id, voter_sysid, voter_tlid, voter_dboid, voter_riname)
);
SELECT pg_catalog.pg_extension_config_dump('bdr_votes', '');
REVOKE ALL ON TABLE bdr_votes FROM PUBLIC;

CREATE OR REPLACE FUNCTION bdr_sequence_alloc(INTERNAL)
RETURNS INTERNAL
LANGUAGE C
STABLE STRICT
AS 'MODULE_PATHNAME'
;

CREATE OR REPLACE FUNCTION bdr_sequence_setval(INTERNAL)
RETURNS INTERNAL
LANGUAGE C
STABLE STRICT
AS 'MODULE_PATHNAME'
;

CREATE OR REPLACE FUNCTION bdr_sequence_options(INTERNAL)
RETURNS INTERNAL
LANGUAGE C
STABLE STRICT
AS 'MODULE_PATHNAME'
;

-- not tracked yet, can we trick pg_depend instead?
DELETE FROM pg_seqam WHERE seqamname = 'bdr';

INSERT INTO pg_seqam(
    seqamname,
    seqamalloc,
    seqamsetval,
    seqamoptions
)
VALUES (
    'bdr',
    'bdr_sequence_alloc',
    'bdr_sequence_setval',
    'bdr_sequence_options'
);

CREATE TABLE bdr_queued_commands (
    obj_type text,
    obj_identity text,
    command text,
    executed bool
);

CREATE OR REPLACE FUNCTION bdr.queue_truncate()
 RETURNS TRIGGER
 LANGUAGE plpgsql
AS $function$
DECLARE
    ident TEXT;
BEGIN

    ident := TG_ARGV[0];

    INSERT INTO bdr.bdr_queued_commands
        (obj_type, obj_identity, command, executed)
        VALUES
            ('table',
            ident,
            'TRUNCATE TABLE ONLY ' || ident,
            'false');

    RETURN NULL;
END;
$function$;

CREATE OR REPLACE FUNCTION bdr.queue_commands()
 RETURNS event_trigger
 LANGUAGE plpgsql
AS $function$
DECLARE
    r RECORD;
BEGIN
    IF pg_replication_identifier_is_replaying() THEN
       RETURN;
    END IF;

    FOR r IN SELECT * FROM pg_event_trigger_get_creation_commands()
    LOOP
        /* ignore temporary objects */
        IF r.schema = 'pg_temp' THEN
            CONTINUE;
        END IF;

        INSERT INTO bdr.bdr_queued_commands
            (obj_type, obj_identity, command, executed)
            VALUES
                (r.object_type,
                r.identity,
                pg_catalog.pg_event_trigger_expand_command(r.command),
                'false');

        IF TG_TAG = 'CREATE TABLE' and r.object_type = 'table' THEN
            EXECUTE 'CREATE TRIGGER truncate_trigger AFTER TRUNCATE ON ' ||
                    r.identity ||
                    ' FOR EACH STATEMENT EXECUTE PROCEDURE bdr.queue_truncate(' ||
                    quote_literal(r.identity) ||
                    ')';
        END IF;
    END LOOP;
END;
$function$;

CREATE EVENT TRIGGER queue_commands
ON ddl_command_end
WHEN tag IN ('create table', 'create index', 'create sequence',
     'create schema',
     'create trigger', 'alter table', 'create extension', 'create type')
EXECUTE PROCEDURE bdr.queue_commands();

<<<<<<< HEAD
CREATE TABLE bdr_nodes (
    node_id bigint primary key,
    node_status "char" not null,
    check (node_status in ('i', 'c', 'r'))
);

COMMENT ON TABLE bdr_nodes IS 'All known nodes in this BDR group';
COMMENT ON COLUMN bdr_nodes.node_id IS 'Unique identifier of the node as used in the walsender protocol and xlogs';
COMMENT ON COLUMN bdr_nodes.node_status IS 'Readiness of the node: [i]nitializing, [c]atchup, or [r]eady. Doesn''t indicate connected/disconnected.';
=======
-- This type is tailored to use as input to get_object_address
CREATE TYPE bdr.dropped_object AS
  (objtype text, objnames text[], objargs text[]);

CREATE TABLE bdr.bdr_queued_drops
 (dropped_objects bdr.dropped_object[] NOT NULL);

CREATE OR REPLACE FUNCTION bdr.queue_dropped_objects()
 RETURNS event_trigger
 LANGUAGE plpgsql
AS $function$
DECLARE
    r RECORD;
	dropped bdr.dropped_object;
	otherobjs bdr.dropped_object[] = '{}';
BEGIN
	FOR r IN SELECT * FROM pg_event_trigger_dropped_objects()
	LOOP
		IF r.original OR r.normal THEN
			dropped.objtype = r.object_type;
			dropped.objnames = r.address_names;
			dropped.objargs = r.address_args;
			otherobjs := otherobjs || dropped;
			RAISE LOG 'object is: %', dropped;
		END IF;
	END LOOP;

	IF otherobjs <> '{}' THEN
		INSERT INTO bdr.bdr_queued_drops
			(dropped_objects) VALUES (otherobjs);
	END IF;
END;
$function$;

CREATE EVENT TRIGGER queue_drops
ON sql_drop
EXECUTE PROCEDURE bdr.queue_dropped_objects();
>>>>>>> 835e130c

RESET search_path;<|MERGE_RESOLUTION|>--- conflicted
+++ resolved
@@ -218,7 +218,7 @@
      'create trigger', 'alter table', 'create extension', 'create type')
 EXECUTE PROCEDURE bdr.queue_commands();
 
-<<<<<<< HEAD
+
 CREATE TABLE bdr_nodes (
     node_id bigint primary key,
     node_status "char" not null,
@@ -228,7 +228,8 @@
 COMMENT ON TABLE bdr_nodes IS 'All known nodes in this BDR group';
 COMMENT ON COLUMN bdr_nodes.node_id IS 'Unique identifier of the node as used in the walsender protocol and xlogs';
 COMMENT ON COLUMN bdr_nodes.node_status IS 'Readiness of the node: [i]nitializing, [c]atchup, or [r]eady. Doesn''t indicate connected/disconnected.';
-=======
+
+
 -- This type is tailored to use as input to get_object_address
 CREATE TYPE bdr.dropped_object AS
   (objtype text, objnames text[], objargs text[]);
@@ -266,6 +267,6 @@
 CREATE EVENT TRIGGER queue_drops
 ON sql_drop
 EXECUTE PROCEDURE bdr.queue_dropped_objects();
->>>>>>> 835e130c
+
 
 RESET search_path;