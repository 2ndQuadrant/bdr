--- conflicted
+++ resolved
@@ -1199,11 +1199,9 @@
 
 		BdrVotesRelid = lookup_relid("bdr_votes", schema_oid);
 
-<<<<<<< HEAD
 		BdrNodesRelid = lookup_relid("bdr_nodes", schema_oid);
-=======
+
 		QueuedDropsRelid = lookup_relid("bdr_queued_drops", schema_oid);
->>>>>>> 835e130c
 	}
 	else
 		elog(ERROR, "cache lookup failed for schema bdr");
