--- conflicted
+++ resolved
@@ -46,13 +46,8 @@
 %type <permutation> permutation
 %type <connection> conninfo
 
-<<<<<<< HEAD
-%token <str> sqlblock string
+%token <str> sqlblock string_literal
 %token CONNINFO PERMUTATION SESSION CONNECTION SETUP STEP TEARDOWN TEST
-=======
-%token <str> sqlblock string_literal
-%token PERMUTATION SESSION SETUP STEP TEARDOWN TEST
->>>>>>> 7c055f3e
 
 %%
 
@@ -91,7 +86,7 @@
 		;
 
 conninfo:
-			CONNINFO string string
+			CONNINFO string_literal string_literal
 			{
 				$$ = malloc(sizeof(Connection));
 				$$->name = $2;
@@ -153,15 +148,11 @@
 		;
 
 connection:
-			CONNECTION string   { $$ = $2; }
+			CONNECTION string_literal   { $$ = $2; }
 		;
 
 session:
-<<<<<<< HEAD
-			SESSION string opt_connection opt_setup step_list opt_teardown
-=======
-			SESSION string_literal opt_setup step_list opt_teardown
->>>>>>> 7c055f3e
+			SESSION string_literal opt_connection opt_setup step_list opt_teardown
 			{
 				$$ = malloc(sizeof(Session));
 				$$->name = $2;
