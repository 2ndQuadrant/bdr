/*-------------------------------------------------------------------------
 *
 * objectaddress.c
 *	  functions for working with ObjectAddresses
 *
 * Portions Copyright (c) 1996-2014, PostgreSQL Global Development Group
 * Portions Copyright (c) 1994, Regents of the University of California
 *
 *
 * IDENTIFICATION
 *	  src/backend/catalog/objectaddress.c
 *
 *-------------------------------------------------------------------------
 */

#include "postgres.h"

#include "access/htup_details.h"
#include "access/sysattr.h"
#include "catalog/catalog.h"
#include "catalog/indexing.h"
#include "catalog/objectaddress.h"
#include "catalog/pg_amop.h"
#include "catalog/pg_amproc.h"
#include "catalog/pg_attrdef.h"
#include "catalog/pg_authid.h"
#include "catalog/pg_cast.h"
#include "catalog/pg_default_acl.h"
#include "catalog/pg_event_trigger.h"
#include "catalog/pg_collation.h"
#include "catalog/pg_constraint.h"
#include "catalog/pg_conversion.h"
#include "catalog/pg_database.h"
#include "catalog/pg_extension.h"
#include "catalog/pg_foreign_data_wrapper.h"
#include "catalog/pg_foreign_server.h"
#include "catalog/pg_language.h"
#include "catalog/pg_largeobject.h"
#include "catalog/pg_largeobject_metadata.h"
#include "catalog/pg_namespace.h"
#include "catalog/pg_opclass.h"
#include "catalog/pg_opfamily.h"
#include "catalog/pg_operator.h"
#include "catalog/pg_proc.h"
#include "catalog/pg_rewrite.h"
#include "catalog/pg_tablespace.h"
#include "catalog/pg_trigger.h"
#include "catalog/pg_ts_config.h"
#include "catalog/pg_ts_dict.h"
#include "catalog/pg_ts_parser.h"
#include "catalog/pg_ts_template.h"
#include "catalog/pg_type.h"
#include "catalog/pg_user_mapping.h"
#include "commands/dbcommands.h"
#include "commands/defrem.h"
#include "commands/event_trigger.h"
#include "commands/extension.h"
#include "commands/proclang.h"
#include "commands/tablespace.h"
#include "commands/trigger.h"
#include "foreign/foreign.h"
#include "funcapi.h"
#include "libpq/be-fsstubs.h"
#include "miscadmin.h"
#include "nodes/makefuncs.h"
#include "parser/parse_func.h"
#include "parser/parse_oper.h"
#include "parser/parse_type.h"
#include "rewrite/rewriteSupport.h"
#include "storage/lmgr.h"
#include "storage/sinval.h"
#include "utils/builtins.h"
#include "utils/fmgroids.h"
#include "utils/lsyscache.h"
#include "utils/ruleutils.h"
#include "utils/syscache.h"
#include "utils/tqual.h"

/*
 * ObjectProperty
 *
 * This array provides a common part of system object structure; to help
 * consolidate routines to handle various kind of object classes.
 */
typedef struct
{
	Oid			class_oid;		/* oid of catalog */
	Oid			oid_index_oid;	/* oid of index on system oid column */
	int			oid_catcache_id;	/* id of catcache on system oid column	*/
	int			name_catcache_id;		/* id of catcache on (name,namespace),
										 * or (name) if the object does not
										 * live in a namespace */
	AttrNumber	attnum_name;	/* attnum of name field */
	AttrNumber	attnum_namespace;		/* attnum of namespace field */
	AttrNumber	attnum_owner;	/* attnum of owner field */
	AttrNumber	attnum_acl;		/* attnum of acl field */
	AclObjectKind acl_kind;		/* ACL_KIND_* of this object type */
	bool		is_nsp_name_unique;		/* can the nsp/name combination (or
										 * name alone, if there's no
										 * namespace) be considered an unique
										 * identifier for an object of this
										 * class? */
} ObjectPropertyType;

static const ObjectPropertyType ObjectProperty[] =
{
	{
		CastRelationId,
		CastOidIndexId,
		-1,
		-1,
		InvalidAttrNumber,
		InvalidAttrNumber,
		InvalidAttrNumber,
		InvalidAttrNumber,
		-1,
		false
	},
	{
		CollationRelationId,
		CollationOidIndexId,
		COLLOID,
		-1,						/* COLLNAMEENCNSP also takes encoding */
		Anum_pg_collation_collname,
		Anum_pg_collation_collnamespace,
		Anum_pg_collation_collowner,
		InvalidAttrNumber,
		ACL_KIND_COLLATION,
		true
	},
	{
		ConstraintRelationId,
		ConstraintOidIndexId,
		CONSTROID,
		-1,
		Anum_pg_constraint_conname,
		Anum_pg_constraint_connamespace,
		InvalidAttrNumber,
		InvalidAttrNumber,
		-1,
		false
	},
	{
		ConversionRelationId,
		ConversionOidIndexId,
		CONVOID,
		CONNAMENSP,
		Anum_pg_conversion_conname,
		Anum_pg_conversion_connamespace,
		Anum_pg_conversion_conowner,
		InvalidAttrNumber,
		ACL_KIND_CONVERSION,
		true
	},
	{
		DatabaseRelationId,
		DatabaseOidIndexId,
		DATABASEOID,
		-1,
		Anum_pg_database_datname,
		InvalidAttrNumber,
		Anum_pg_database_datdba,
		Anum_pg_database_datacl,
		ACL_KIND_DATABASE,
		true
	},
	{
		ExtensionRelationId,
		ExtensionOidIndexId,
		-1,
		-1,
		Anum_pg_extension_extname,
		InvalidAttrNumber,		/* extension doesn't belong to extnamespace */
		Anum_pg_extension_extowner,
		InvalidAttrNumber,
		ACL_KIND_EXTENSION,
		true
	},
	{
		ForeignDataWrapperRelationId,
		ForeignDataWrapperOidIndexId,
		FOREIGNDATAWRAPPEROID,
		FOREIGNDATAWRAPPERNAME,
		Anum_pg_foreign_data_wrapper_fdwname,
		InvalidAttrNumber,
		Anum_pg_foreign_data_wrapper_fdwowner,
		Anum_pg_foreign_data_wrapper_fdwacl,
		ACL_KIND_FDW,
		true
	},
	{
		ForeignServerRelationId,
		ForeignServerOidIndexId,
		FOREIGNSERVEROID,
		FOREIGNSERVERNAME,
		Anum_pg_foreign_server_srvname,
		InvalidAttrNumber,
		Anum_pg_foreign_server_srvowner,
		Anum_pg_foreign_server_srvacl,
		ACL_KIND_FOREIGN_SERVER,
		true
	},
	{
		ProcedureRelationId,
		ProcedureOidIndexId,
		PROCOID,
		-1,						/* PROCNAMEARGSNSP also takes argument types */
		Anum_pg_proc_proname,
		Anum_pg_proc_pronamespace,
		Anum_pg_proc_proowner,
		Anum_pg_proc_proacl,
		ACL_KIND_PROC,
		false
	},
	{
		LanguageRelationId,
		LanguageOidIndexId,
		LANGOID,
		LANGNAME,
		Anum_pg_language_lanname,
		InvalidAttrNumber,
		Anum_pg_language_lanowner,
		Anum_pg_language_lanacl,
		ACL_KIND_LANGUAGE,
		true
	},
	{
		LargeObjectMetadataRelationId,
		LargeObjectMetadataOidIndexId,
		-1,
		-1,
		InvalidAttrNumber,
		InvalidAttrNumber,
		Anum_pg_largeobject_metadata_lomowner,
		Anum_pg_largeobject_metadata_lomacl,
		ACL_KIND_LARGEOBJECT,
		false
	},
	{
		OperatorClassRelationId,
		OpclassOidIndexId,
		CLAOID,
		-1,						/* CLAAMNAMENSP also takes opcmethod */
		Anum_pg_opclass_opcname,
		Anum_pg_opclass_opcnamespace,
		Anum_pg_opclass_opcowner,
		InvalidAttrNumber,
		ACL_KIND_OPCLASS,
		true
	},
	{
		OperatorRelationId,
		OperatorOidIndexId,
		OPEROID,
		-1,						/* OPERNAMENSP also takes left and right type */
		Anum_pg_operator_oprname,
		Anum_pg_operator_oprnamespace,
		Anum_pg_operator_oprowner,
		InvalidAttrNumber,
		ACL_KIND_OPER,
		false
	},
	{
		OperatorFamilyRelationId,
		OpfamilyOidIndexId,
		OPFAMILYOID,
		-1,						/* OPFAMILYAMNAMENSP also takes opfmethod */
		Anum_pg_opfamily_opfname,
		Anum_pg_opfamily_opfnamespace,
		Anum_pg_opfamily_opfowner,
		InvalidAttrNumber,
		ACL_KIND_OPFAMILY,
		true
	},
	{
		AuthIdRelationId,
		AuthIdOidIndexId,
		AUTHOID,
		AUTHNAME,
		Anum_pg_authid_rolname,
		InvalidAttrNumber,
		InvalidAttrNumber,
		InvalidAttrNumber,
		-1,
		true
	},
	{
		RewriteRelationId,
		RewriteOidIndexId,
		-1,
		-1,
		Anum_pg_rewrite_rulename,
		InvalidAttrNumber,
		InvalidAttrNumber,
		InvalidAttrNumber,
		-1,
		false
	},
	{
		NamespaceRelationId,
		NamespaceOidIndexId,
		NAMESPACEOID,
		NAMESPACENAME,
		Anum_pg_namespace_nspname,
		InvalidAttrNumber,
		Anum_pg_namespace_nspowner,
		Anum_pg_namespace_nspacl,
		ACL_KIND_NAMESPACE,
		true
	},
	{
		RelationRelationId,
		ClassOidIndexId,
		RELOID,
		RELNAMENSP,
		Anum_pg_class_relname,
		Anum_pg_class_relnamespace,
		Anum_pg_class_relowner,
		Anum_pg_class_relacl,
		ACL_KIND_CLASS,
		true
	},
	{
		TableSpaceRelationId,
		TablespaceOidIndexId,
		TABLESPACEOID,
		-1,
		Anum_pg_tablespace_spcname,
		InvalidAttrNumber,
		Anum_pg_tablespace_spcowner,
		Anum_pg_tablespace_spcacl,
		ACL_KIND_TABLESPACE,
		true
	},
	{
		TriggerRelationId,
		TriggerOidIndexId,
		-1,
		-1,
		Anum_pg_trigger_tgname,
		InvalidAttrNumber,
		InvalidAttrNumber,
		InvalidAttrNumber,
		-1,
		false
	},
	{
		EventTriggerRelationId,
		EventTriggerOidIndexId,
		EVENTTRIGGEROID,
		EVENTTRIGGERNAME,
		Anum_pg_event_trigger_evtname,
		InvalidAttrNumber,
		Anum_pg_event_trigger_evtowner,
		InvalidAttrNumber,
		ACL_KIND_EVENT_TRIGGER,
		true
	},
	{
		TSConfigRelationId,
		TSConfigOidIndexId,
		TSCONFIGOID,
		TSCONFIGNAMENSP,
		Anum_pg_ts_config_cfgname,
		Anum_pg_ts_config_cfgnamespace,
		Anum_pg_ts_config_cfgowner,
		InvalidAttrNumber,
		ACL_KIND_TSCONFIGURATION,
		true
	},
	{
		TSDictionaryRelationId,
		TSDictionaryOidIndexId,
		TSDICTOID,
		TSDICTNAMENSP,
		Anum_pg_ts_dict_dictname,
		Anum_pg_ts_dict_dictnamespace,
		Anum_pg_ts_dict_dictowner,
		InvalidAttrNumber,
		ACL_KIND_TSDICTIONARY,
		true
	},
	{
		TSParserRelationId,
		TSParserOidIndexId,
		TSPARSEROID,
		TSPARSERNAMENSP,
		Anum_pg_ts_parser_prsname,
		Anum_pg_ts_parser_prsnamespace,
		InvalidAttrNumber,
		InvalidAttrNumber,
		-1,
		true
	},
	{
		TSTemplateRelationId,
		TSTemplateOidIndexId,
		TSTEMPLATEOID,
		TSTEMPLATENAMENSP,
		Anum_pg_ts_template_tmplname,
		Anum_pg_ts_template_tmplnamespace,
		InvalidAttrNumber,
		InvalidAttrNumber,
		-1,
		true,
	},
	{
		TypeRelationId,
		TypeOidIndexId,
		TYPEOID,
		TYPENAMENSP,
		Anum_pg_type_typname,
		Anum_pg_type_typnamespace,
		Anum_pg_type_typowner,
		Anum_pg_type_typacl,
		ACL_KIND_TYPE,
		true
	}
};

static ObjectAddress get_object_address_unqualified(ObjectType objtype,
							   List *qualname, bool missing_ok);
static ObjectAddress get_relation_by_qualified_name(ObjectType objtype,
							   List *objname, Relation *relp,
							   LOCKMODE lockmode, bool missing_ok);
static ObjectAddress get_object_address_relobject(ObjectType objtype,
							 List *objname, Relation *relp, bool missing_ok);
static ObjectAddress get_object_address_attribute(ObjectType objtype,
							 List *objname, Relation *relp,
							 LOCKMODE lockmode, bool missing_ok);
static ObjectAddress get_object_address_type(ObjectType objtype,
						List *objname, bool missing_ok);
static ObjectAddress get_object_address_opcf(ObjectType objtype, List *objname,
						List *objargs, bool missing_ok);
static const ObjectPropertyType *get_object_property_data(Oid class_id);

static void getRelationDescription(StringInfo buffer, Oid relid);
static void getOpFamilyDescription(StringInfo buffer, Oid opfid);
static void getRelationTypeDescription(StringInfo buffer, Oid relid,
						   int32 objectSubId);
static void getProcedureTypeDescription(StringInfo buffer, Oid procid);
static void getConstraintTypeDescription(StringInfo buffer, Oid constroid);
static void getOpFamilyIdentity(StringInfo buffer, Oid opfid, List **objname,
					List **objargs);
static void getRelationIdentity(StringInfo buffer, Oid relid, List **objname);

/*
 * Translate an object name and arguments (as passed by the parser) to an
 * ObjectAddress.
 *
 * The returned object will be locked using the specified lockmode.  If a
 * sub-object is looked up, the parent object will be locked instead.
 *
 * If the object is a relation or a child object of a relation (e.g. an
 * attribute or constraint), the relation is also opened and *relp receives
 * the open relcache entry pointer; otherwise, *relp is set to NULL.  This
 * is a bit grotty but it makes life simpler, since the caller will
 * typically need the relcache entry too.  Caller must close the relcache
 * entry when done with it.  The relation is locked with the specified lockmode
 * if the target object is the relation itself or an attribute, but for other
 * child objects, only AccessShareLock is acquired on the relation.
 *
 * If the object is not found, an error is thrown, unless missing_ok is
 * true.  In this case, no lock is acquired, relp is set to NULL, and the
 * returned address has objectId set to InvalidOid.
 *
 * We don't currently provide a function to release the locks acquired here;
 * typically, the lock must be held until commit to guard against a concurrent
 * drop operation.
 *
 * Note: If the object is not found, we don't give any indication of the
 * reason.	(It might have been a missing schema if the name was qualified, or
 * an inexistant type name in case of a cast, function or operator; etc).
 * Currently there is only one caller that might be interested in such info, so
 * we don't spend much effort here.  If more callers start to care, it might be
 * better to add some support for that in this function.
 */
ObjectAddress
get_object_address(ObjectType objtype, List *objname, List *objargs,
				   Relation *relp, LOCKMODE lockmode, bool missing_ok)
{
	ObjectAddress address;
	ObjectAddress old_address = {InvalidOid, InvalidOid, 0};
	Relation	relation = NULL;
	uint64		inval_count;

	/* Some kind of lock must be taken. */
	Assert(lockmode != NoLock);

	for (;;)
	{
		/*
		 * Remember this value, so that, after looking up the object name and
		 * locking it, we can check whether any invalidation messages have
		 * been processed that might require a do-over.
		 */
		inval_count = SharedInvalidMessageCounter;

		/* Look up object address. */
		switch (objtype)
		{
			case OBJECT_INDEX:
			case OBJECT_SEQUENCE:
			case OBJECT_TABLE:
			case OBJECT_VIEW:
			case OBJECT_MATVIEW:
			case OBJECT_FOREIGN_TABLE:
				address =
					get_relation_by_qualified_name(objtype, objname,
												   &relation, lockmode,
												   missing_ok);
				break;
			case OBJECT_COLUMN:
				address =
					get_object_address_attribute(objtype, objname,
												 &relation, lockmode,
												 missing_ok);
				break;
			case OBJECT_RULE:
			case OBJECT_TRIGGER:
			case OBJECT_CONSTRAINT:
				address = get_object_address_relobject(objtype, objname,
													   &relation, missing_ok);
				break;
			case OBJECT_DATABASE:
			case OBJECT_EXTENSION:
			case OBJECT_TABLESPACE:
			case OBJECT_ROLE:
			case OBJECT_SCHEMA:
			case OBJECT_LANGUAGE:
			case OBJECT_FDW:
			case OBJECT_FOREIGN_SERVER:
			case OBJECT_EVENT_TRIGGER:
				address = get_object_address_unqualified(objtype,
														 objname, missing_ok);
				break;
			case OBJECT_TYPE:
			case OBJECT_DOMAIN:
				address = get_object_address_type(objtype, objname, missing_ok);
				break;
			case OBJECT_AGGREGATE:
				address.classId = ProcedureRelationId;
				address.objectId =
					LookupAggNameTypeNames(objname, objargs, missing_ok);
				address.objectSubId = 0;
				break;
			case OBJECT_FUNCTION:
				address.classId = ProcedureRelationId;
				address.objectId =
					LookupFuncNameTypeNames(objname, objargs, missing_ok);
				address.objectSubId = 0;
				break;
			case OBJECT_OPERATOR:
				Assert(list_length(objargs) == 2);
				address.classId = OperatorRelationId;
				address.objectId =
					LookupOperNameTypeNames(NULL, objname,
											(TypeName *) linitial(objargs),
											(TypeName *) lsecond(objargs),
											missing_ok, -1);
				address.objectSubId = 0;
				break;
			case OBJECT_COLLATION:
				address.classId = CollationRelationId;
				address.objectId = get_collation_oid(objname, missing_ok);
				address.objectSubId = 0;
				break;
			case OBJECT_CONVERSION:
				address.classId = ConversionRelationId;
				address.objectId = get_conversion_oid(objname, missing_ok);
				address.objectSubId = 0;
				break;
			case OBJECT_OPCLASS:
			case OBJECT_OPFAMILY:
				address = get_object_address_opcf(objtype,
											   objname, objargs, missing_ok);
				break;
			case OBJECT_LARGEOBJECT:
				Assert(list_length(objname) == 1);
				address.classId = LargeObjectRelationId;
				address.objectId = oidparse(linitial(objname));
				address.objectSubId = 0;
				if (!LargeObjectExists(address.objectId))
				{
					if (!missing_ok)
						ereport(ERROR,
								(errcode(ERRCODE_UNDEFINED_OBJECT),
								 errmsg("large object %u does not exist",
										address.objectId)));
				}
				break;
			case OBJECT_CAST:
				{
					TypeName   *sourcetype = (TypeName *) linitial(objname);
					TypeName   *targettype = (TypeName *) linitial(objargs);
					Oid			sourcetypeid;
					Oid			targettypeid;

					sourcetypeid = LookupTypeNameOid(NULL, sourcetype, missing_ok);
					targettypeid = LookupTypeNameOid(NULL, targettype, missing_ok);
					address.classId = CastRelationId;
					address.objectId =
						get_cast_oid(sourcetypeid, targettypeid, missing_ok);
					address.objectSubId = 0;
				}
				break;
			case OBJECT_TSPARSER:
				address.classId = TSParserRelationId;
				address.objectId = get_ts_parser_oid(objname, missing_ok);
				address.objectSubId = 0;
				break;
			case OBJECT_TSDICTIONARY:
				address.classId = TSDictionaryRelationId;
				address.objectId = get_ts_dict_oid(objname, missing_ok);
				address.objectSubId = 0;
				break;
			case OBJECT_TSTEMPLATE:
				address.classId = TSTemplateRelationId;
				address.objectId = get_ts_template_oid(objname, missing_ok);
				address.objectSubId = 0;
				break;
			case OBJECT_TSCONFIGURATION:
				address.classId = TSConfigRelationId;
				address.objectId = get_ts_config_oid(objname, missing_ok);
				address.objectSubId = 0;
				break;
			default:
				elog(ERROR, "unrecognized objtype: %d", (int) objtype);
				/* placate compiler, in case it thinks elog might return */
				address.classId = InvalidOid;
				address.objectId = InvalidOid;
				address.objectSubId = 0;
		}

		/*
		 * If we could not find the supplied object, return without locking.
		 */
		if (!OidIsValid(address.objectId))
		{
			Assert(missing_ok);
			return address;
		}

		/*
		 * If we're retrying, see if we got the same answer as last time.  If
		 * so, we're done; if not, we locked the wrong thing, so give up our
		 * lock.
		 */
		if (OidIsValid(old_address.classId))
		{
			if (old_address.classId == address.classId
				&& old_address.objectId == address.objectId
				&& old_address.objectSubId == address.objectSubId)
				break;
			if (old_address.classId != RelationRelationId)
			{
				if (IsSharedRelation(old_address.classId))
					UnlockSharedObject(old_address.classId,
									   old_address.objectId,
									   0, lockmode);
				else
					UnlockDatabaseObject(old_address.classId,
										 old_address.objectId,
										 0, lockmode);
			}
		}

		/*
		 * If we're dealing with a relation or attribute, then the relation is
		 * already locked.	Otherwise, we lock it now.
		 */
		if (address.classId != RelationRelationId)
		{
			if (IsSharedRelation(address.classId))
				LockSharedObject(address.classId, address.objectId, 0,
								 lockmode);
			else
				LockDatabaseObject(address.classId, address.objectId, 0,
								   lockmode);
		}

		/*
		 * At this point, we've resolved the name to an OID and locked the
		 * corresponding database object.  However, it's possible that by the
		 * time we acquire the lock on the object, concurrent DDL has modified
		 * the database in such a way that the name we originally looked up no
		 * longer resolves to that OID.
		 *
		 * We can be certain that this isn't an issue if (a) no shared
		 * invalidation messages have been processed or (b) we've locked a
		 * relation somewhere along the line.  All the relation name lookups
		 * in this module ultimately use RangeVarGetRelid() to acquire a
		 * relation lock, and that function protects against the same kinds of
		 * races we're worried about here.  Even when operating on a
		 * constraint, rule, or trigger, we still acquire AccessShareLock on
		 * the relation, which is enough to freeze out any concurrent DDL.
		 *
		 * In all other cases, however, it's possible that the name we looked
		 * up no longer refers to the object we locked, so we retry the lookup
		 * and see whether we get the same answer.
		 */
		if (inval_count == SharedInvalidMessageCounter || relation != NULL)
			break;
		old_address = address;
	}

	/* Return the object address and the relation. */
	*relp = relation;
	return address;
}

/*
<<<<<<< HEAD
 * Return the OID of the catalog corresponding to the given object type
 */
Oid
get_objtype_catalog_oid(ObjectType objtype)
{
	Oid		catalog_id;

	switch (objtype)
	{
		case OBJECT_INDEX:
		case OBJECT_COMPOSITE:
		case OBJECT_SEQUENCE:
		case OBJECT_TABLE:
		case OBJECT_VIEW:
		case OBJECT_MATVIEW:
		case OBJECT_FOREIGN_TABLE:
			catalog_id = RelationRelationId;
			break;
		case OBJECT_COLUMN:
			catalog_id = AttributeRelationId;
			break;
		case OBJECT_RULE:
			catalog_id = RewriteRelationId;
			break;
		case OBJECT_TRIGGER:
			catalog_id = TriggerRelationId;
			break;
		case OBJECT_CONSTRAINT:
			catalog_id = ConstraintRelationId;
			break;
		case OBJECT_DATABASE:
			catalog_id = DatabaseRelationId;
			break;
		case OBJECT_EXTENSION:
			catalog_id = ExtensionRelationId;
			break;
		case OBJECT_TABLESPACE:
			catalog_id = TableSpaceRelationId;
			break;
		case OBJECT_ROLE:
			catalog_id = AuthIdRelationId;
			break;
		case OBJECT_SCHEMA:
			catalog_id = NamespaceRelationId;
			break;
		case OBJECT_LANGUAGE:
			catalog_id = LanguageRelationId;
			break;
		case OBJECT_FDW:
			catalog_id = ForeignDataWrapperRelationId;
			break;
		case OBJECT_FOREIGN_SERVER:
			catalog_id = ForeignServerRelationId;
			break;
		case OBJECT_USER_MAPPING:
			catalog_id = UserMappingRelationId;
			break;
		case OBJECT_EVENT_TRIGGER:
			catalog_id = EventTriggerRelationId;
			break;
		case OBJECT_TYPE:
		case OBJECT_DOMAIN:
			catalog_id = TypeRelationId;
			break;
		case OBJECT_ATTRIBUTE:
			catalog_id = TypeRelationId;	/* XXX? */
			break;
		case OBJECT_AGGREGATE:
			catalog_id = ProcedureRelationId;
			break;
		case OBJECT_FUNCTION:
			catalog_id = ProcedureRelationId;
			break;
		case OBJECT_OPERATOR:
			catalog_id = OperatorRelationId;
			break;
		case OBJECT_COLLATION:
			catalog_id = CollationRelationId;
			break;
		case OBJECT_CONVERSION:
			catalog_id = ConversionRelationId;
			break;
		case OBJECT_OPCLASS:
			catalog_id = OperatorClassRelationId;
			break;
		case OBJECT_OPFAMILY:
			catalog_id = OperatorFamilyRelationId;
			break;
		case OBJECT_LARGEOBJECT:
			catalog_id = LargeObjectRelationId;
			break;
		case OBJECT_CAST:
			catalog_id = CastRelationId;
			break;
		case OBJECT_TSPARSER:
			catalog_id = TSParserRelationId;
			break;
		case OBJECT_TSDICTIONARY:
			catalog_id = TSDictionaryRelationId;
			break;
		case OBJECT_TSTEMPLATE:
			catalog_id = TSTemplateRelationId;
			break;
		case OBJECT_TSCONFIGURATION:
			catalog_id = TSConfigRelationId;
			break;
		default:
				elog(ERROR, "unrecognized objtype: %d", (int) objtype);
				/* placate compiler, in case it thinks elog might return */
				catalog_id = InvalidOid;
	}

	/* Return the object address and the relation. */
	return catalog_id;
=======
 * This maps the object types as returned by getObjectTypeDescription into
 * ObjType enum values.  Note that some enum values can be obtained by
 * different names, and that some string object types do not have corresponding
 * values in the enum.  The user of this map must be careful to test for
 * invalid values being returned.
 *
 * This follows the order of getObjectTypeDescription.
 */
static const struct object_type_map
{
	const char *tm_name;
	ObjectType	tm_type;
}
ObjectTypeMap[] =
{
	/* OCLASS_CLASS */
	{ "table", OBJECT_TABLE },
	{ "index", OBJECT_INDEX },
	{ "sequence", OBJECT_SEQUENCE },
	{ "toast table", -1 },		/* unmapped */
	{ "view", OBJECT_VIEW },
	{ "materialized view", OBJECT_MATVIEW },
	{ "composite type", OBJECT_COMPOSITE },
	{ "foreign table", OBJECT_FOREIGN_TABLE },
	/* OCLASS_PROC */
	{ "aggregate", OBJECT_AGGREGATE },
	{ "function", OBJECT_FUNCTION },
	/* OCLASS_TYPE */
	{ "type", OBJECT_TYPE },
	/* OCLASS_CAST */
	{ "cast", OBJECT_CAST },
	/* OCLASS_COLLATION */
	{ "collation", OBJECT_COLLATION },
	/* OCLASS_CONSTRAINT */
	{ "table constraint", OBJECT_CONSTRAINT },
	{ "domain constraint", OBJECT_CONSTRAINT },
	/* OCLASS_CONVERSION */
	{ "conversion", OBJECT_CONVERSION },
	/* OCLASS_DEFAULT */
	{ "default value", OBJECT_DEFAULT },
	/* OCLASS_LANGUAGE */
	{ "language", OBJECT_LANGUAGE },
	/* OCLASS_LARGEOBJECT */
	{ "large object", OBJECT_LARGEOBJECT },
	/* OCLASS_OPERATOR */
	{ "operator", OBJECT_OPERATOR },
	/* OCLASS_OPCLASS */
	{ "operator class", OBJECT_OPCLASS },
	/* OCLASS_OPFAMILY */
	{ "operator family", OBJECT_OPFAMILY },
	/* OCLASS_AMOP */
	{ "operator of access method", -1 },	/* unmapped */
	/* OCLASS_AMPROC */
	{ "function of access method", -1 },	/* unmapped */
	/* OCLASS_REWRITE */
	{ "rule", OBJECT_RULE },
	/* OCLASS_TRIGGER */
	{ "trigger", OBJECT_TRIGGER },
	/* OCLASS_SCHEMA */
	{ "schema", OBJECT_SCHEMA },
	/* OCLASS_TSPARSER */
	{ "text search parser", OBJECT_TSPARSER },
	/* OCLASS_TSDICT */
	{ "text search dictionary", OBJECT_TSDICTIONARY },
	/* OCLASS_TSTEMPLATE */
	{ "text search template", OBJECT_TSTEMPLATE },
	/* OCLASS_TSCONFIG */
	{ "text search configuration", OBJECT_TSCONFIGURATION },
	/* OCLASS_ROLE */
	{ "role", OBJECT_ROLE },
	/* OCLASS_DATABASE */
	{ "database", OBJECT_DATABASE },
	/* OCLASS_TBLSPACE */
	{ "tablespace", OBJECT_TABLESPACE },
	/* OCLASS_FDW */
	{ "foreign-data wrapper", OBJECT_FDW },
	/* OCLASS_FOREIGN_SERVER */
	{ "server", OBJECT_FOREIGN_SERVER },
	/* OCLASS_USER_MAPPING */
	{ "user mapping", OBJECT_USER_MAPPING },
	/* OCLASS_DEFACL */
	{ "default acl", -1 },			/* FIXME */
	/* OCLASS_EXTENSION */
	{ "extension", OBJECT_EXTENSION },
	/* OCLASS_EVENT_TRIGGER */
	{ "event trigger", OBJECT_EVENT_TRIGGER }
};

/*
 * Return ObjectType for the given object type as given by
 * getObjectTypeDescription; if no valid ObjectType code exists, but it's a
 * possible output type from getObjectTypeDescription, return -1.
 * Otherwise, an error is thrown.
 */
int
unstringify_objtype(const char *objtype)
{
	ObjectType	type;
	int			i;

	for (i = 0; i < sizeof(ObjectTypeMap); i++)
	{
		if (strcmp(ObjectTypeMap[i].tm_name, objtype) == 0)
		{
			type = ObjectTypeMap[i].tm_type;
			break;
		}
	}
	if (i >= sizeof(ObjectTypeMap))
		ereport(ERROR,
			   (errcode(ERRCODE_INVALID_PARAMETER_VALUE),
				errmsg("unrecognized object type \"%s\"", objtype)));

	return type;
>>>>>>> 217a03d4
}

/*
 * Find an ObjectAddress for a type of object that is identified by an
 * unqualified name.
 */
static ObjectAddress
get_object_address_unqualified(ObjectType objtype,
							   List *qualname, bool missing_ok)
{
	const char *name;
	ObjectAddress address;

	/*
	 * The types of names handled by this function are not permitted to be
	 * schema-qualified or catalog-qualified.
	 */
	if (list_length(qualname) != 1)
	{
		const char *msg;

		switch (objtype)
		{
			case OBJECT_DATABASE:
				msg = gettext_noop("database name cannot be qualified");
				break;
			case OBJECT_EXTENSION:
				msg = gettext_noop("extension name cannot be qualified");
				break;
			case OBJECT_TABLESPACE:
				msg = gettext_noop("tablespace name cannot be qualified");
				break;
			case OBJECT_ROLE:
				msg = gettext_noop("role name cannot be qualified");
				break;
			case OBJECT_SCHEMA:
				msg = gettext_noop("schema name cannot be qualified");
				break;
			case OBJECT_LANGUAGE:
				msg = gettext_noop("language name cannot be qualified");
				break;
			case OBJECT_FDW:
				msg = gettext_noop("foreign-data wrapper name cannot be qualified");
				break;
			case OBJECT_FOREIGN_SERVER:
				msg = gettext_noop("server name cannot be qualified");
				break;
			case OBJECT_EVENT_TRIGGER:
				msg = gettext_noop("event trigger name cannot be qualified");
				break;
			default:
				elog(ERROR, "unrecognized objtype: %d", (int) objtype);
				msg = NULL;		/* placate compiler */
		}
		ereport(ERROR,
				(errcode(ERRCODE_SYNTAX_ERROR),
				 errmsg("%s", _(msg))));
	}

	/* Format is valid, extract the actual name. */
	name = strVal(linitial(qualname));

	/* Translate name to OID. */
	switch (objtype)
	{
		case OBJECT_DATABASE:
			address.classId = DatabaseRelationId;
			address.objectId = get_database_oid(name, missing_ok);
			address.objectSubId = 0;
			break;
		case OBJECT_EXTENSION:
			address.classId = ExtensionRelationId;
			address.objectId = get_extension_oid(name, missing_ok);
			address.objectSubId = 0;
			break;
		case OBJECT_TABLESPACE:
			address.classId = TableSpaceRelationId;
			address.objectId = get_tablespace_oid(name, missing_ok);
			address.objectSubId = 0;
			break;
		case OBJECT_ROLE:
			address.classId = AuthIdRelationId;
			address.objectId = get_role_oid(name, missing_ok);
			address.objectSubId = 0;
			break;
		case OBJECT_SCHEMA:
			address.classId = NamespaceRelationId;
			address.objectId = get_namespace_oid(name, missing_ok);
			address.objectSubId = 0;
			break;
		case OBJECT_LANGUAGE:
			address.classId = LanguageRelationId;
			address.objectId = get_language_oid(name, missing_ok);
			address.objectSubId = 0;
			break;
		case OBJECT_FDW:
			address.classId = ForeignDataWrapperRelationId;
			address.objectId = get_foreign_data_wrapper_oid(name, missing_ok);
			address.objectSubId = 0;
			break;
		case OBJECT_FOREIGN_SERVER:
			address.classId = ForeignServerRelationId;
			address.objectId = get_foreign_server_oid(name, missing_ok);
			address.objectSubId = 0;
			break;
		case OBJECT_EVENT_TRIGGER:
			address.classId = EventTriggerRelationId;
			address.objectId = get_event_trigger_oid(name, missing_ok);
			address.objectSubId = 0;
			break;
		default:
			elog(ERROR, "unrecognized objtype: %d", (int) objtype);
			/* placate compiler, which doesn't know elog won't return */
			address.classId = InvalidOid;
			address.objectId = InvalidOid;
			address.objectSubId = 0;
	}

	return address;
}

/*
 * Locate a relation by qualified name.
 */
static ObjectAddress
get_relation_by_qualified_name(ObjectType objtype, List *objname,
							   Relation *relp, LOCKMODE lockmode,
							   bool missing_ok)
{
	Relation	relation;
	ObjectAddress address;

	address.classId = RelationRelationId;
	address.objectId = InvalidOid;
	address.objectSubId = 0;

	relation = relation_openrv_extended(makeRangeVarFromNameList(objname),
										lockmode, missing_ok);
	if (!relation)
		return address;

	switch (objtype)
	{
		case OBJECT_INDEX:
			if (relation->rd_rel->relkind != RELKIND_INDEX)
				ereport(ERROR,
						(errcode(ERRCODE_WRONG_OBJECT_TYPE),
						 errmsg("\"%s\" is not an index",
								RelationGetRelationName(relation))));
			break;
		case OBJECT_SEQUENCE:
			if (relation->rd_rel->relkind != RELKIND_SEQUENCE)
				ereport(ERROR,
						(errcode(ERRCODE_WRONG_OBJECT_TYPE),
						 errmsg("\"%s\" is not a sequence",
								RelationGetRelationName(relation))));
			break;
		case OBJECT_TABLE:
			if (relation->rd_rel->relkind != RELKIND_RELATION)
				ereport(ERROR,
						(errcode(ERRCODE_WRONG_OBJECT_TYPE),
						 errmsg("\"%s\" is not a table",
								RelationGetRelationName(relation))));
			break;
		case OBJECT_VIEW:
			if (relation->rd_rel->relkind != RELKIND_VIEW)
				ereport(ERROR,
						(errcode(ERRCODE_WRONG_OBJECT_TYPE),
						 errmsg("\"%s\" is not a view",
								RelationGetRelationName(relation))));
			break;
		case OBJECT_MATVIEW:
			if (relation->rd_rel->relkind != RELKIND_MATVIEW)
				ereport(ERROR,
						(errcode(ERRCODE_WRONG_OBJECT_TYPE),
						 errmsg("\"%s\" is not a materialized view",
								RelationGetRelationName(relation))));
			break;
		case OBJECT_FOREIGN_TABLE:
			if (relation->rd_rel->relkind != RELKIND_FOREIGN_TABLE)
				ereport(ERROR,
						(errcode(ERRCODE_WRONG_OBJECT_TYPE),
						 errmsg("\"%s\" is not a foreign table",
								RelationGetRelationName(relation))));
			break;
		default:
			elog(ERROR, "unrecognized objtype: %d", (int) objtype);
			break;
	}

	/* Done. */
	address.objectId = RelationGetRelid(relation);
	*relp = relation;

	return address;
}

/*
 * Find object address for an object that is attached to a relation.
 *
 * Note that we take only an AccessShareLock on the relation.  We need not
 * pass down the LOCKMODE from get_object_address(), because that is the lock
 * mode for the object itself, not the relation to which it is attached.
 */
static ObjectAddress
get_object_address_relobject(ObjectType objtype, List *objname,
							 Relation *relp, bool missing_ok)
{
	ObjectAddress address;
	Relation	relation = NULL;
	int			nnames;
	const char *depname;

	/* Extract name of dependent object. */
	depname = strVal(lfirst(list_tail(objname)));

	/* Separate relation name from dependent object name. */
	nnames = list_length(objname);
	if (nnames < 2)
	{
		Oid			reloid;

		/*
		 * For compatibility with very old releases, we sometimes allow users
		 * to attempt to specify a rule without mentioning the relation name.
		 * If there's only rule by that name in the entire database, this will
		 * work.  But objects other than rules don't get this special
		 * treatment.
		 */
		if (objtype != OBJECT_RULE)
			elog(ERROR, "must specify relation and object name");
		address.classId = RewriteRelationId;
		address.objectId =
			get_rewrite_oid_without_relid(depname, &reloid, missing_ok);
		address.objectSubId = 0;

		/*
		 * Caller is expecting to get back the relation, even though we didn't
		 * end up using it to find the rule.
		 */
		if (OidIsValid(address.objectId))
			relation = heap_open(reloid, AccessShareLock);
	}
	else
	{
		List	   *relname;
		Oid			reloid;

		/* Extract relation name and open relation. */
		relname = list_truncate(list_copy(objname), nnames - 1);
		relation = heap_openrv_extended(makeRangeVarFromNameList(relname),
										AccessShareLock,
										missing_ok);

		reloid = relation ? RelationGetRelid(relation) : InvalidOid;

		switch (objtype)
		{
			case OBJECT_RULE:
				address.classId = RewriteRelationId;
				address.objectId = relation ?
					get_rewrite_oid(reloid, depname, missing_ok) : InvalidOid;
				address.objectSubId = 0;
				break;
			case OBJECT_TRIGGER:
				address.classId = TriggerRelationId;
				address.objectId = relation ?
					get_trigger_oid(reloid, depname, missing_ok) : InvalidOid;
				address.objectSubId = 0;
				break;
			case OBJECT_CONSTRAINT:
				address.classId = ConstraintRelationId;
				address.objectId = relation ?
					get_relation_constraint_oid(reloid, depname, missing_ok) :
					InvalidOid;
				address.objectSubId = 0;
				break;
			default:
				elog(ERROR, "unrecognized objtype: %d", (int) objtype);
				/* placate compiler, which doesn't know elog won't return */
				address.classId = InvalidOid;
				address.objectId = InvalidOid;
				address.objectSubId = 0;
		}

		/* Avoid relcache leak when object not found. */
		if (!OidIsValid(address.objectId))
		{
			if (relation != NULL)
				heap_close(relation, AccessShareLock);

			relation = NULL;	/* department of accident prevention */
			return address;
		}
	}

	/* Done. */
	*relp = relation;
	return address;
}

/*
 * Find the ObjectAddress for an attribute.
 */
static ObjectAddress
get_object_address_attribute(ObjectType objtype, List *objname,
							 Relation *relp, LOCKMODE lockmode,
							 bool missing_ok)
{
	ObjectAddress address;
	List	   *relname;
	Oid			reloid;
	Relation	relation;
	const char *attname;
	AttrNumber	attnum;

	/* Extract relation name and open relation. */
	if (list_length(objname) < 2)
		ereport(ERROR,
				(errcode(ERRCODE_SYNTAX_ERROR),
				 errmsg("column name must be qualified")));
	attname = strVal(lfirst(list_tail(objname)));
	relname = list_truncate(list_copy(objname), list_length(objname) - 1);
	/* XXX no missing_ok support here */
	relation = relation_openrv(makeRangeVarFromNameList(relname), lockmode);
	reloid = RelationGetRelid(relation);

	/* Look up attribute and construct return value. */
	attnum = get_attnum(reloid, attname);
	if (attnum == InvalidAttrNumber)
	{
		if (!missing_ok)
			ereport(ERROR,
					(errcode(ERRCODE_UNDEFINED_COLUMN),
					 errmsg("column \"%s\" of relation \"%s\" does not exist",
							attname, NameListToString(relname))));

		address.classId = RelationRelationId;
		address.objectId = InvalidOid;
		address.objectSubId = InvalidAttrNumber;
		relation_close(relation, lockmode);
		return address;
	}

	address.classId = RelationRelationId;
	address.objectId = reloid;
	address.objectSubId = attnum;

	*relp = relation;
	return address;
}

/*
 * Find the ObjectAddress for a type or domain
 */
static ObjectAddress
get_object_address_type(ObjectType objtype,
						List *objname, bool missing_ok)
{
	ObjectAddress address;
	TypeName   *typename;
	Type		tup;

	typename = makeTypeNameFromNameList(objname);

	address.classId = TypeRelationId;
	address.objectId = InvalidOid;
	address.objectSubId = 0;

	tup = LookupTypeName(NULL, typename, NULL, missing_ok);
	if (!HeapTupleIsValid(tup))
	{
		if (!missing_ok)
			ereport(ERROR,
					(errcode(ERRCODE_UNDEFINED_OBJECT),
					 errmsg("type \"%s\" does not exist",
							TypeNameToString(typename))));
		return address;
	}
	address.objectId = typeTypeId(tup);

	if (objtype == OBJECT_DOMAIN)
	{
		if (((Form_pg_type) GETSTRUCT(tup))->typtype != TYPTYPE_DOMAIN)
			ereport(ERROR,
					(errcode(ERRCODE_WRONG_OBJECT_TYPE),
					 errmsg("\"%s\" is not a domain",
							TypeNameToString(typename))));
	}

	ReleaseSysCache(tup);

	return address;
}

/*
 * Find the ObjectAddress for an opclass or opfamily.
 */
static ObjectAddress
get_object_address_opcf(ObjectType objtype,
						List *objname, List *objargs, bool missing_ok)
{
	Oid			amoid;
	ObjectAddress address;

	Assert(list_length(objargs) == 1);
	/* XXX no missing_ok support here */
	amoid = get_am_oid(strVal(linitial(objargs)), false);

	switch (objtype)
	{
		case OBJECT_OPCLASS:
			address.classId = OperatorClassRelationId;
			address.objectId = get_opclass_oid(amoid, objname, missing_ok);
			address.objectSubId = 0;
			break;
		case OBJECT_OPFAMILY:
			address.classId = OperatorFamilyRelationId;
			address.objectId = get_opfamily_oid(amoid, objname, missing_ok);
			address.objectSubId = 0;
			break;
		default:
			elog(ERROR, "unrecognized objtype: %d", (int) objtype);
			/* placate compiler, which doesn't know elog won't return */
			address.classId = InvalidOid;
			address.objectId = InvalidOid;
			address.objectSubId = 0;
	}

	return address;
}

/*
 * Check ownership of an object previously identified by get_object_address.
 */
void
check_object_ownership(Oid roleid, ObjectType objtype, ObjectAddress address,
					   List *objname, List *objargs, Relation relation)
{
	switch (objtype)
	{
		case OBJECT_INDEX:
		case OBJECT_SEQUENCE:
		case OBJECT_TABLE:
		case OBJECT_VIEW:
		case OBJECT_MATVIEW:
		case OBJECT_FOREIGN_TABLE:
		case OBJECT_COLUMN:
		case OBJECT_RULE:
		case OBJECT_TRIGGER:
		case OBJECT_CONSTRAINT:
			if (!pg_class_ownercheck(RelationGetRelid(relation), roleid))
				aclcheck_error(ACLCHECK_NOT_OWNER, ACL_KIND_CLASS,
							   RelationGetRelationName(relation));
			break;
		case OBJECT_DATABASE:
			if (!pg_database_ownercheck(address.objectId, roleid))
				aclcheck_error(ACLCHECK_NOT_OWNER, ACL_KIND_DATABASE,
							   NameListToString(objname));
			break;
		case OBJECT_TYPE:
		case OBJECT_DOMAIN:
		case OBJECT_ATTRIBUTE:
			if (!pg_type_ownercheck(address.objectId, roleid))
				aclcheck_error_type(ACLCHECK_NOT_OWNER, address.objectId);
			break;
		case OBJECT_AGGREGATE:
		case OBJECT_FUNCTION:
			if (!pg_proc_ownercheck(address.objectId, roleid))
				aclcheck_error(ACLCHECK_NOT_OWNER, ACL_KIND_PROC,
							   NameListToString(objname));
			break;
		case OBJECT_OPERATOR:
			if (!pg_oper_ownercheck(address.objectId, roleid))
				aclcheck_error(ACLCHECK_NOT_OWNER, ACL_KIND_OPER,
							   NameListToString(objname));
			break;
		case OBJECT_SCHEMA:
			if (!pg_namespace_ownercheck(address.objectId, roleid))
				aclcheck_error(ACLCHECK_NOT_OWNER, ACL_KIND_NAMESPACE,
							   NameListToString(objname));
			break;
		case OBJECT_COLLATION:
			if (!pg_collation_ownercheck(address.objectId, roleid))
				aclcheck_error(ACLCHECK_NOT_OWNER, ACL_KIND_COLLATION,
							   NameListToString(objname));
			break;
		case OBJECT_CONVERSION:
			if (!pg_conversion_ownercheck(address.objectId, roleid))
				aclcheck_error(ACLCHECK_NOT_OWNER, ACL_KIND_CONVERSION,
							   NameListToString(objname));
			break;
		case OBJECT_EXTENSION:
			if (!pg_extension_ownercheck(address.objectId, roleid))
				aclcheck_error(ACLCHECK_NOT_OWNER, ACL_KIND_EXTENSION,
							   NameListToString(objname));
			break;
		case OBJECT_FDW:
			if (!pg_foreign_data_wrapper_ownercheck(address.objectId, roleid))
				aclcheck_error(ACLCHECK_NOT_OWNER, ACL_KIND_FDW,
							   NameListToString(objname));
			break;
		case OBJECT_FOREIGN_SERVER:
			if (!pg_foreign_server_ownercheck(address.objectId, roleid))
				aclcheck_error(ACLCHECK_NOT_OWNER, ACL_KIND_FOREIGN_SERVER,
							   NameListToString(objname));
			break;
		case OBJECT_EVENT_TRIGGER:
			if (!pg_event_trigger_ownercheck(address.objectId, roleid))
				aclcheck_error(ACLCHECK_NOT_OWNER, ACL_KIND_EVENT_TRIGGER,
							   NameListToString(objname));
			break;
		case OBJECT_LANGUAGE:
			if (!pg_language_ownercheck(address.objectId, roleid))
				aclcheck_error(ACLCHECK_NOT_OWNER, ACL_KIND_LANGUAGE,
							   NameListToString(objname));
			break;
		case OBJECT_OPCLASS:
			if (!pg_opclass_ownercheck(address.objectId, roleid))
				aclcheck_error(ACLCHECK_NOT_OWNER, ACL_KIND_OPCLASS,
							   NameListToString(objname));
			break;
		case OBJECT_OPFAMILY:
			if (!pg_opfamily_ownercheck(address.objectId, roleid))
				aclcheck_error(ACLCHECK_NOT_OWNER, ACL_KIND_OPFAMILY,
							   NameListToString(objname));
			break;
		case OBJECT_LARGEOBJECT:
			if (!lo_compat_privileges &&
				!pg_largeobject_ownercheck(address.objectId, roleid))
				ereport(ERROR,
						(errcode(ERRCODE_INSUFFICIENT_PRIVILEGE),
						 errmsg("must be owner of large object %u",
								address.objectId)));
			break;
		case OBJECT_CAST:
			{
				/* We can only check permissions on the source/target types */
				TypeName   *sourcetype = (TypeName *) linitial(objname);
				TypeName   *targettype = (TypeName *) linitial(objargs);
				Oid			sourcetypeid = typenameTypeId(NULL, sourcetype);
				Oid			targettypeid = typenameTypeId(NULL, targettype);

				if (!pg_type_ownercheck(sourcetypeid, roleid)
					&& !pg_type_ownercheck(targettypeid, roleid))
					ereport(ERROR,
							(errcode(ERRCODE_INSUFFICIENT_PRIVILEGE),
							 errmsg("must be owner of type %s or type %s",
									format_type_be(sourcetypeid),
									format_type_be(targettypeid))));
			}
			break;
		case OBJECT_TABLESPACE:
			if (!pg_tablespace_ownercheck(address.objectId, roleid))
				aclcheck_error(ACLCHECK_NOT_OWNER, ACL_KIND_TABLESPACE,
							   NameListToString(objname));
			break;
		case OBJECT_TSDICTIONARY:
			if (!pg_ts_dict_ownercheck(address.objectId, roleid))
				aclcheck_error(ACLCHECK_NOT_OWNER, ACL_KIND_TSDICTIONARY,
							   NameListToString(objname));
			break;
		case OBJECT_TSCONFIGURATION:
			if (!pg_ts_config_ownercheck(address.objectId, roleid))
				aclcheck_error(ACLCHECK_NOT_OWNER, ACL_KIND_TSCONFIGURATION,
							   NameListToString(objname));
			break;
		case OBJECT_ROLE:

			/*
			 * We treat roles as being "owned" by those with CREATEROLE priv,
			 * except that superusers are only owned by superusers.
			 */
			if (superuser_arg(address.objectId))
			{
				if (!superuser_arg(roleid))
					ereport(ERROR,
							(errcode(ERRCODE_INSUFFICIENT_PRIVILEGE),
							 errmsg("must be superuser")));
			}
			else
			{
				if (!has_createrole_privilege(roleid))
					ereport(ERROR,
							(errcode(ERRCODE_INSUFFICIENT_PRIVILEGE),
							 errmsg("must have CREATEROLE privilege")));
			}
			break;
		case OBJECT_TSPARSER:
		case OBJECT_TSTEMPLATE:
			/* We treat these object types as being owned by superusers */
			if (!superuser_arg(roleid))
				ereport(ERROR,
						(errcode(ERRCODE_INSUFFICIENT_PRIVILEGE),
						 errmsg("must be superuser")));
			break;
		default:
			elog(ERROR, "unrecognized object type: %d",
				 (int) objtype);
	}
}

/*
 * get_object_namespace
 *
 * Find the schema containing the specified object.  For non-schema objects,
 * this function returns InvalidOid.
 */
Oid
get_object_namespace(const ObjectAddress *address)
{
	int			cache;
	HeapTuple	tuple;
	bool		isnull;
	Oid			oid;
	const ObjectPropertyType *property;

	/* If not owned by a namespace, just return InvalidOid. */
	property = get_object_property_data(address->classId);
	if (property->attnum_namespace == InvalidAttrNumber)
		return InvalidOid;

	/* Currently, we can only handle object types with system caches. */
	cache = property->oid_catcache_id;
	Assert(cache != -1);

	/* Fetch tuple from syscache and extract namespace attribute. */
	tuple = SearchSysCache1(cache, ObjectIdGetDatum(address->objectId));
	if (!HeapTupleIsValid(tuple))
		elog(ERROR, "cache lookup failed for cache %d oid %u",
			 cache, address->objectId);
	oid = DatumGetObjectId(SysCacheGetAttr(cache,
										   tuple,
										   property->attnum_namespace,
										   &isnull));
	Assert(!isnull);
	ReleaseSysCache(tuple);

	return oid;
}

/*
 * Interfaces to reference fields of ObjectPropertyType
 */
Oid
get_object_oid_index(Oid class_id)
{
	const ObjectPropertyType *prop = get_object_property_data(class_id);

	return prop->oid_index_oid;
}

int
get_object_catcache_oid(Oid class_id)
{
	const ObjectPropertyType *prop = get_object_property_data(class_id);

	return prop->oid_catcache_id;
}

int
get_object_catcache_name(Oid class_id)
{
	const ObjectPropertyType *prop = get_object_property_data(class_id);

	return prop->name_catcache_id;
}

AttrNumber
get_object_attnum_name(Oid class_id)
{
	const ObjectPropertyType *prop = get_object_property_data(class_id);

	return prop->attnum_name;
}

AttrNumber
get_object_attnum_namespace(Oid class_id)
{
	const ObjectPropertyType *prop = get_object_property_data(class_id);

	return prop->attnum_namespace;
}

AttrNumber
get_object_attnum_owner(Oid class_id)
{
	const ObjectPropertyType *prop = get_object_property_data(class_id);

	return prop->attnum_owner;
}

AttrNumber
get_object_attnum_acl(Oid class_id)
{
	const ObjectPropertyType *prop = get_object_property_data(class_id);

	return prop->attnum_acl;
}

AclObjectKind
get_object_aclkind(Oid class_id)
{
	const ObjectPropertyType *prop = get_object_property_data(class_id);

	return prop->acl_kind;
}

bool
get_object_namensp_unique(Oid class_id)
{
	const ObjectPropertyType *prop = get_object_property_data(class_id);

	return prop->is_nsp_name_unique;
}

/*
 * Return whether we have useful data for the given object class in the
 * ObjectProperty table.
 */
bool
is_objectclass_supported(Oid class_id)
{
	int			index;

	for (index = 0; index < lengthof(ObjectProperty); index++)
	{
		if (ObjectProperty[index].class_oid == class_id)
			return true;
	}

	return false;
}

/*
 * Find ObjectProperty structure by class_id.
 */
static const ObjectPropertyType *
get_object_property_data(Oid class_id)
{
	static const ObjectPropertyType *prop_last = NULL;
	int			index;

	/*
	 * A shortcut to speed up multiple consecutive lookups of a particular
	 * object class.
	 */
	if (prop_last && prop_last->class_oid == class_id)
		return prop_last;

	for (index = 0; index < lengthof(ObjectProperty); index++)
	{
		if (ObjectProperty[index].class_oid == class_id)
		{
			prop_last = &ObjectProperty[index];
			return &ObjectProperty[index];
		}
	}

	ereport(ERROR,
			(errmsg_internal("unrecognized class id: %u", class_id)));

	return NULL;				/* keep MSC compiler happy */
}

/*
 * Return a copy of the tuple for the object with the given object OID, from
 * the given catalog (which must have been opened by the caller and suitably
 * locked).  NULL is returned if the OID is not found.
 *
 * We try a syscache first, if available.
 */
HeapTuple
get_catalog_object_by_oid(Relation catalog, Oid objectId)
{
	HeapTuple	tuple;
	Oid			classId = RelationGetRelid(catalog);
	int			oidCacheId = get_object_catcache_oid(classId);

	if (oidCacheId > 0)
	{
		tuple = SearchSysCacheCopy1(oidCacheId, ObjectIdGetDatum(objectId));
		if (!HeapTupleIsValid(tuple))	/* should not happen */
			return NULL;
	}
	else
	{
		Oid			oidIndexId = get_object_oid_index(classId);
		SysScanDesc scan;
		ScanKeyData skey;

		Assert(OidIsValid(oidIndexId));

		ScanKeyInit(&skey,
					ObjectIdAttributeNumber,
					BTEqualStrategyNumber, F_OIDEQ,
					ObjectIdGetDatum(objectId));

		scan = systable_beginscan(catalog, oidIndexId, true,
								  NULL, 1, &skey);
		tuple = systable_getnext(scan);
		if (!HeapTupleIsValid(tuple))
		{
			systable_endscan(scan);
			return NULL;
		}
		tuple = heap_copytuple(tuple);

		systable_endscan(scan);
	}

	return tuple;
}

/*
 * getObjectDescription: build an object description for messages
 *
 * The result is a palloc'd string.
 */
char *
getObjectDescription(const ObjectAddress *object)
{
	StringInfoData buffer;

	initStringInfo(&buffer);

	switch (getObjectClass(object))
	{
		case OCLASS_CLASS:
			getRelationDescription(&buffer, object->objectId);
			if (object->objectSubId != 0)
				appendStringInfo(&buffer, _(" column %s"),
								 get_relid_attribute_name(object->objectId,
													   object->objectSubId));
			break;

		case OCLASS_PROC:
			appendStringInfo(&buffer, _("function %s"),
							 format_procedure(object->objectId));
			break;

		case OCLASS_TYPE:
			appendStringInfo(&buffer, _("type %s"),
							 format_type_be(object->objectId));
			break;

		case OCLASS_CAST:
			{
				Relation	castDesc;
				ScanKeyData skey[1];
				SysScanDesc rcscan;
				HeapTuple	tup;
				Form_pg_cast castForm;

				castDesc = heap_open(CastRelationId, AccessShareLock);

				ScanKeyInit(&skey[0],
							ObjectIdAttributeNumber,
							BTEqualStrategyNumber, F_OIDEQ,
							ObjectIdGetDatum(object->objectId));

				rcscan = systable_beginscan(castDesc, CastOidIndexId, true,
											NULL, 1, skey);

				tup = systable_getnext(rcscan);

				if (!HeapTupleIsValid(tup))
					elog(ERROR, "could not find tuple for cast %u",
						 object->objectId);

				castForm = (Form_pg_cast) GETSTRUCT(tup);

				appendStringInfo(&buffer, _("cast from %s to %s"),
								 format_type_be(castForm->castsource),
								 format_type_be(castForm->casttarget));

				systable_endscan(rcscan);
				heap_close(castDesc, AccessShareLock);
				break;
			}

		case OCLASS_COLLATION:
			{
				HeapTuple	collTup;
				Form_pg_collation coll;

				collTup = SearchSysCache1(COLLOID,
										  ObjectIdGetDatum(object->objectId));
				if (!HeapTupleIsValid(collTup))
					elog(ERROR, "cache lookup failed for collation %u",
						 object->objectId);
				coll = (Form_pg_collation) GETSTRUCT(collTup);
				appendStringInfo(&buffer, _("collation %s"),
								 NameStr(coll->collname));
				ReleaseSysCache(collTup);
				break;
			}

		case OCLASS_CONSTRAINT:
			{
				HeapTuple	conTup;
				Form_pg_constraint con;

				conTup = SearchSysCache1(CONSTROID,
										 ObjectIdGetDatum(object->objectId));
				if (!HeapTupleIsValid(conTup))
					elog(ERROR, "cache lookup failed for constraint %u",
						 object->objectId);
				con = (Form_pg_constraint) GETSTRUCT(conTup);

				if (OidIsValid(con->conrelid))
				{
					StringInfoData rel;

					initStringInfo(&rel);
					getRelationDescription(&rel, con->conrelid);
					appendStringInfo(&buffer, _("constraint %s on %s"),
									 NameStr(con->conname), rel.data);
					pfree(rel.data);
				}
				else
				{
					appendStringInfo(&buffer, _("constraint %s"),
									 NameStr(con->conname));
				}

				ReleaseSysCache(conTup);
				break;
			}

		case OCLASS_CONVERSION:
			{
				HeapTuple	conTup;

				conTup = SearchSysCache1(CONVOID,
										 ObjectIdGetDatum(object->objectId));
				if (!HeapTupleIsValid(conTup))
					elog(ERROR, "cache lookup failed for conversion %u",
						 object->objectId);
				appendStringInfo(&buffer, _("conversion %s"),
				 NameStr(((Form_pg_conversion) GETSTRUCT(conTup))->conname));
				ReleaseSysCache(conTup);
				break;
			}

		case OCLASS_DEFAULT:
			{
				Relation	attrdefDesc;
				ScanKeyData skey[1];
				SysScanDesc adscan;
				HeapTuple	tup;
				Form_pg_attrdef attrdef;
				ObjectAddress colobject;

				attrdefDesc = heap_open(AttrDefaultRelationId, AccessShareLock);

				ScanKeyInit(&skey[0],
							ObjectIdAttributeNumber,
							BTEqualStrategyNumber, F_OIDEQ,
							ObjectIdGetDatum(object->objectId));

				adscan = systable_beginscan(attrdefDesc, AttrDefaultOidIndexId,
											true, NULL, 1, skey);

				tup = systable_getnext(adscan);

				if (!HeapTupleIsValid(tup))
					elog(ERROR, "could not find tuple for attrdef %u",
						 object->objectId);

				attrdef = (Form_pg_attrdef) GETSTRUCT(tup);

				colobject.classId = RelationRelationId;
				colobject.objectId = attrdef->adrelid;
				colobject.objectSubId = attrdef->adnum;

				appendStringInfo(&buffer, _("default for %s"),
								 getObjectDescription(&colobject));

				systable_endscan(adscan);
				heap_close(attrdefDesc, AccessShareLock);
				break;
			}

		case OCLASS_LANGUAGE:
			{
				HeapTuple	langTup;

				langTup = SearchSysCache1(LANGOID,
										  ObjectIdGetDatum(object->objectId));
				if (!HeapTupleIsValid(langTup))
					elog(ERROR, "cache lookup failed for language %u",
						 object->objectId);
				appendStringInfo(&buffer, _("language %s"),
				  NameStr(((Form_pg_language) GETSTRUCT(langTup))->lanname));
				ReleaseSysCache(langTup);
				break;
			}
		case OCLASS_LARGEOBJECT:
			appendStringInfo(&buffer, _("large object %u"),
							 object->objectId);
			break;

		case OCLASS_OPERATOR:
			appendStringInfo(&buffer, _("operator %s"),
							 format_operator(object->objectId));
			break;

		case OCLASS_OPCLASS:
			{
				HeapTuple	opcTup;
				Form_pg_opclass opcForm;
				HeapTuple	amTup;
				Form_pg_am	amForm;
				char	   *nspname;

				opcTup = SearchSysCache1(CLAOID,
										 ObjectIdGetDatum(object->objectId));
				if (!HeapTupleIsValid(opcTup))
					elog(ERROR, "cache lookup failed for opclass %u",
						 object->objectId);
				opcForm = (Form_pg_opclass) GETSTRUCT(opcTup);

				amTup = SearchSysCache1(AMOID,
										ObjectIdGetDatum(opcForm->opcmethod));
				if (!HeapTupleIsValid(amTup))
					elog(ERROR, "cache lookup failed for access method %u",
						 opcForm->opcmethod);
				amForm = (Form_pg_am) GETSTRUCT(amTup);

				/* Qualify the name if not visible in search path */
				if (OpclassIsVisible(object->objectId))
					nspname = NULL;
				else
					nspname = get_namespace_name(opcForm->opcnamespace);

				appendStringInfo(&buffer, _("operator class %s for access method %s"),
								 quote_qualified_identifier(nspname,
												  NameStr(opcForm->opcname)),
								 NameStr(amForm->amname));

				ReleaseSysCache(amTup);
				ReleaseSysCache(opcTup);
				break;
			}

		case OCLASS_OPFAMILY:
			getOpFamilyDescription(&buffer, object->objectId);
			break;

		case OCLASS_AMOP:
			{
				Relation	amopDesc;
				HeapTuple	tup;
				ScanKeyData skey[1];
				SysScanDesc amscan;
				Form_pg_amop amopForm;
				StringInfoData opfam;

				amopDesc = heap_open(AccessMethodOperatorRelationId,
									 AccessShareLock);

				ScanKeyInit(&skey[0],
							ObjectIdAttributeNumber,
							BTEqualStrategyNumber, F_OIDEQ,
							ObjectIdGetDatum(object->objectId));

				amscan = systable_beginscan(amopDesc, AccessMethodOperatorOidIndexId, true,
											NULL, 1, skey);

				tup = systable_getnext(amscan);

				if (!HeapTupleIsValid(tup))
					elog(ERROR, "could not find tuple for amop entry %u",
						 object->objectId);

				amopForm = (Form_pg_amop) GETSTRUCT(tup);

				initStringInfo(&opfam);
				getOpFamilyDescription(&opfam, amopForm->amopfamily);

				/*------
				   translator: %d is the operator strategy (a number), the
				   first two %s's are data type names, the third %s is the
				   description of the operator family, and the last %s is the
				   textual form of the operator with arguments.  */
				appendStringInfo(&buffer, _("operator %d (%s, %s) of %s: %s"),
								 amopForm->amopstrategy,
								 format_type_be(amopForm->amoplefttype),
								 format_type_be(amopForm->amoprighttype),
								 opfam.data,
								 format_operator(amopForm->amopopr));

				pfree(opfam.data);

				systable_endscan(amscan);
				heap_close(amopDesc, AccessShareLock);
				break;
			}

		case OCLASS_AMPROC:
			{
				Relation	amprocDesc;
				ScanKeyData skey[1];
				SysScanDesc amscan;
				HeapTuple	tup;
				Form_pg_amproc amprocForm;
				StringInfoData opfam;

				amprocDesc = heap_open(AccessMethodProcedureRelationId,
									   AccessShareLock);

				ScanKeyInit(&skey[0],
							ObjectIdAttributeNumber,
							BTEqualStrategyNumber, F_OIDEQ,
							ObjectIdGetDatum(object->objectId));

				amscan = systable_beginscan(amprocDesc, AccessMethodProcedureOidIndexId, true,
											NULL, 1, skey);

				tup = systable_getnext(amscan);

				if (!HeapTupleIsValid(tup))
					elog(ERROR, "could not find tuple for amproc entry %u",
						 object->objectId);

				amprocForm = (Form_pg_amproc) GETSTRUCT(tup);

				initStringInfo(&opfam);
				getOpFamilyDescription(&opfam, amprocForm->amprocfamily);

				/*------
				   translator: %d is the function number, the first two %s's
				   are data type names, the third %s is the description of the
				   operator family, and the last %s is the textual form of the
				   function with arguments.  */
				appendStringInfo(&buffer, _("function %d (%s, %s) of %s: %s"),
								 amprocForm->amprocnum,
								 format_type_be(amprocForm->amproclefttype),
								 format_type_be(amprocForm->amprocrighttype),
								 opfam.data,
								 format_procedure(amprocForm->amproc));

				pfree(opfam.data);

				systable_endscan(amscan);
				heap_close(amprocDesc, AccessShareLock);
				break;
			}

		case OCLASS_REWRITE:
			{
				Relation	ruleDesc;
				ScanKeyData skey[1];
				SysScanDesc rcscan;
				HeapTuple	tup;
				Form_pg_rewrite rule;

				ruleDesc = heap_open(RewriteRelationId, AccessShareLock);

				ScanKeyInit(&skey[0],
							ObjectIdAttributeNumber,
							BTEqualStrategyNumber, F_OIDEQ,
							ObjectIdGetDatum(object->objectId));

				rcscan = systable_beginscan(ruleDesc, RewriteOidIndexId, true,
											NULL, 1, skey);

				tup = systable_getnext(rcscan);

				if (!HeapTupleIsValid(tup))
					elog(ERROR, "could not find tuple for rule %u",
						 object->objectId);

				rule = (Form_pg_rewrite) GETSTRUCT(tup);

				appendStringInfo(&buffer, _("rule %s on "),
								 NameStr(rule->rulename));
				getRelationDescription(&buffer, rule->ev_class);

				systable_endscan(rcscan);
				heap_close(ruleDesc, AccessShareLock);
				break;
			}

		case OCLASS_TRIGGER:
			{
				Relation	trigDesc;
				ScanKeyData skey[1];
				SysScanDesc tgscan;
				HeapTuple	tup;
				Form_pg_trigger trig;

				trigDesc = heap_open(TriggerRelationId, AccessShareLock);

				ScanKeyInit(&skey[0],
							ObjectIdAttributeNumber,
							BTEqualStrategyNumber, F_OIDEQ,
							ObjectIdGetDatum(object->objectId));

				tgscan = systable_beginscan(trigDesc, TriggerOidIndexId, true,
											NULL, 1, skey);

				tup = systable_getnext(tgscan);

				if (!HeapTupleIsValid(tup))
					elog(ERROR, "could not find tuple for trigger %u",
						 object->objectId);

				trig = (Form_pg_trigger) GETSTRUCT(tup);

				appendStringInfo(&buffer, _("trigger %s on "),
								 NameStr(trig->tgname));
				getRelationDescription(&buffer, trig->tgrelid);

				systable_endscan(tgscan);
				heap_close(trigDesc, AccessShareLock);
				break;
			}

		case OCLASS_SCHEMA:
			{
				char	   *nspname;

				nspname = get_namespace_name(object->objectId);
				if (!nspname)
					elog(ERROR, "cache lookup failed for namespace %u",
						 object->objectId);
				appendStringInfo(&buffer, _("schema %s"), nspname);
				break;
			}

		case OCLASS_TSPARSER:
			{
				HeapTuple	tup;

				tup = SearchSysCache1(TSPARSEROID,
									  ObjectIdGetDatum(object->objectId));
				if (!HeapTupleIsValid(tup))
					elog(ERROR, "cache lookup failed for text search parser %u",
						 object->objectId);
				appendStringInfo(&buffer, _("text search parser %s"),
					 NameStr(((Form_pg_ts_parser) GETSTRUCT(tup))->prsname));
				ReleaseSysCache(tup);
				break;
			}

		case OCLASS_TSDICT:
			{
				HeapTuple	tup;

				tup = SearchSysCache1(TSDICTOID,
									  ObjectIdGetDatum(object->objectId));
				if (!HeapTupleIsValid(tup))
					elog(ERROR, "cache lookup failed for text search dictionary %u",
						 object->objectId);
				appendStringInfo(&buffer, _("text search dictionary %s"),
					  NameStr(((Form_pg_ts_dict) GETSTRUCT(tup))->dictname));
				ReleaseSysCache(tup);
				break;
			}

		case OCLASS_TSTEMPLATE:
			{
				HeapTuple	tup;

				tup = SearchSysCache1(TSTEMPLATEOID,
									  ObjectIdGetDatum(object->objectId));
				if (!HeapTupleIsValid(tup))
					elog(ERROR, "cache lookup failed for text search template %u",
						 object->objectId);
				appendStringInfo(&buffer, _("text search template %s"),
				  NameStr(((Form_pg_ts_template) GETSTRUCT(tup))->tmplname));
				ReleaseSysCache(tup);
				break;
			}

		case OCLASS_TSCONFIG:
			{
				HeapTuple	tup;

				tup = SearchSysCache1(TSCONFIGOID,
									  ObjectIdGetDatum(object->objectId));
				if (!HeapTupleIsValid(tup))
					elog(ERROR, "cache lookup failed for text search configuration %u",
						 object->objectId);
				appendStringInfo(&buffer, _("text search configuration %s"),
					 NameStr(((Form_pg_ts_config) GETSTRUCT(tup))->cfgname));
				ReleaseSysCache(tup);
				break;
			}

		case OCLASS_ROLE:
			{
				appendStringInfo(&buffer, _("role %s"),
								 GetUserNameFromId(object->objectId));
				break;
			}

		case OCLASS_DATABASE:
			{
				char	   *datname;

				datname = get_database_name(object->objectId);
				if (!datname)
					elog(ERROR, "cache lookup failed for database %u",
						 object->objectId);
				appendStringInfo(&buffer, _("database %s"), datname);
				break;
			}

		case OCLASS_TBLSPACE:
			{
				char	   *tblspace;

				tblspace = get_tablespace_name(object->objectId);
				if (!tblspace)
					elog(ERROR, "cache lookup failed for tablespace %u",
						 object->objectId);
				appendStringInfo(&buffer, _("tablespace %s"), tblspace);
				break;
			}

		case OCLASS_FDW:
			{
				ForeignDataWrapper *fdw;

				fdw = GetForeignDataWrapper(object->objectId);
				appendStringInfo(&buffer, _("foreign-data wrapper %s"), fdw->fdwname);
				break;
			}

		case OCLASS_FOREIGN_SERVER:
			{
				ForeignServer *srv;

				srv = GetForeignServer(object->objectId);
				appendStringInfo(&buffer, _("server %s"), srv->servername);
				break;
			}

		case OCLASS_USER_MAPPING:
			{
				HeapTuple	tup;
				Oid			useid;
				char	   *usename;

				tup = SearchSysCache1(USERMAPPINGOID,
									  ObjectIdGetDatum(object->objectId));
				if (!HeapTupleIsValid(tup))
					elog(ERROR, "cache lookup failed for user mapping %u",
						 object->objectId);

				useid = ((Form_pg_user_mapping) GETSTRUCT(tup))->umuser;

				ReleaseSysCache(tup);

				if (OidIsValid(useid))
					usename = GetUserNameFromId(useid);
				else
					usename = "public";

				appendStringInfo(&buffer, _("user mapping for %s"), usename);
				break;
			}

		case OCLASS_DEFACL:
			{
				Relation	defaclrel;
				ScanKeyData skey[1];
				SysScanDesc rcscan;
				HeapTuple	tup;
				Form_pg_default_acl defacl;

				defaclrel = heap_open(DefaultAclRelationId, AccessShareLock);

				ScanKeyInit(&skey[0],
							ObjectIdAttributeNumber,
							BTEqualStrategyNumber, F_OIDEQ,
							ObjectIdGetDatum(object->objectId));

				rcscan = systable_beginscan(defaclrel, DefaultAclOidIndexId,
											true, NULL, 1, skey);

				tup = systable_getnext(rcscan);

				if (!HeapTupleIsValid(tup))
					elog(ERROR, "could not find tuple for default ACL %u",
						 object->objectId);

				defacl = (Form_pg_default_acl) GETSTRUCT(tup);

				switch (defacl->defaclobjtype)
				{
					case DEFACLOBJ_RELATION:
						appendStringInfo(&buffer,
										 _("default privileges on new relations belonging to role %s"),
									  GetUserNameFromId(defacl->defaclrole));
						break;
					case DEFACLOBJ_SEQUENCE:
						appendStringInfo(&buffer,
										 _("default privileges on new sequences belonging to role %s"),
									  GetUserNameFromId(defacl->defaclrole));
						break;
					case DEFACLOBJ_FUNCTION:
						appendStringInfo(&buffer,
										 _("default privileges on new functions belonging to role %s"),
									  GetUserNameFromId(defacl->defaclrole));
						break;
					case DEFACLOBJ_TYPE:
						appendStringInfo(&buffer,
										 _("default privileges on new types belonging to role %s"),
									  GetUserNameFromId(defacl->defaclrole));
						break;
					default:
						/* shouldn't get here */
						appendStringInfo(&buffer,
								_("default privileges belonging to role %s"),
									  GetUserNameFromId(defacl->defaclrole));
						break;
				}

				if (OidIsValid(defacl->defaclnamespace))
				{
					appendStringInfo(&buffer,
									 _(" in schema %s"),
								get_namespace_name(defacl->defaclnamespace));
				}

				systable_endscan(rcscan);
				heap_close(defaclrel, AccessShareLock);
				break;
			}

		case OCLASS_EXTENSION:
			{
				char	   *extname;

				extname = get_extension_name(object->objectId);
				if (!extname)
					elog(ERROR, "cache lookup failed for extension %u",
						 object->objectId);
				appendStringInfo(&buffer, _("extension %s"), extname);
				break;
			}

		case OCLASS_EVENT_TRIGGER:
			{
				HeapTuple	tup;

				tup = SearchSysCache1(EVENTTRIGGEROID,
									  ObjectIdGetDatum(object->objectId));
				if (!HeapTupleIsValid(tup))
					elog(ERROR, "cache lookup failed for event trigger %u",
						 object->objectId);
				appendStringInfo(&buffer, _("event trigger %s"),
				 NameStr(((Form_pg_event_trigger) GETSTRUCT(tup))->evtname));
				ReleaseSysCache(tup);
				break;
			}

		default:
			appendStringInfo(&buffer, "unrecognized object %u %u %d",
							 object->classId,
							 object->objectId,
							 object->objectSubId);
			break;
	}

	return buffer.data;
}

/*
 * getObjectDescriptionOids: as above, except the object is specified by Oids
 */
char *
getObjectDescriptionOids(Oid classid, Oid objid)
{
	ObjectAddress address;

	address.classId = classid;
	address.objectId = objid;
	address.objectSubId = 0;

	return getObjectDescription(&address);
}

/*
 * subroutine for getObjectDescription: describe a relation
 */
static void
getRelationDescription(StringInfo buffer, Oid relid)
{
	HeapTuple	relTup;
	Form_pg_class relForm;
	char	   *nspname;
	char	   *relname;

	relTup = SearchSysCache1(RELOID,
							 ObjectIdGetDatum(relid));
	if (!HeapTupleIsValid(relTup))
		elog(ERROR, "cache lookup failed for relation %u", relid);
	relForm = (Form_pg_class) GETSTRUCT(relTup);

	/* Qualify the name if not visible in search path */
	if (RelationIsVisible(relid))
		nspname = NULL;
	else
		nspname = get_namespace_name(relForm->relnamespace);

	relname = quote_qualified_identifier(nspname, NameStr(relForm->relname));

	switch (relForm->relkind)
	{
		case RELKIND_RELATION:
			appendStringInfo(buffer, _("table %s"),
							 relname);
			break;
		case RELKIND_INDEX:
			appendStringInfo(buffer, _("index %s"),
							 relname);
			break;
		case RELKIND_SEQUENCE:
			appendStringInfo(buffer, _("sequence %s"),
							 relname);
			break;
		case RELKIND_TOASTVALUE:
			appendStringInfo(buffer, _("toast table %s"),
							 relname);
			break;
		case RELKIND_VIEW:
			appendStringInfo(buffer, _("view %s"),
							 relname);
			break;
		case RELKIND_MATVIEW:
			appendStringInfo(buffer, _("materialized view %s"),
							 relname);
			break;
		case RELKIND_COMPOSITE_TYPE:
			appendStringInfo(buffer, _("composite type %s"),
							 relname);
			break;
		case RELKIND_FOREIGN_TABLE:
			appendStringInfo(buffer, _("foreign table %s"),
							 relname);
			break;
		default:
			/* shouldn't get here */
			appendStringInfo(buffer, _("relation %s"),
							 relname);
			break;
	}

	ReleaseSysCache(relTup);
}

/*
 * subroutine for getObjectDescription: describe an operator family
 */
static void
getOpFamilyDescription(StringInfo buffer, Oid opfid)
{
	HeapTuple	opfTup;
	Form_pg_opfamily opfForm;
	HeapTuple	amTup;
	Form_pg_am	amForm;
	char	   *nspname;

	opfTup = SearchSysCache1(OPFAMILYOID, ObjectIdGetDatum(opfid));
	if (!HeapTupleIsValid(opfTup))
		elog(ERROR, "cache lookup failed for opfamily %u", opfid);
	opfForm = (Form_pg_opfamily) GETSTRUCT(opfTup);

	amTup = SearchSysCache1(AMOID, ObjectIdGetDatum(opfForm->opfmethod));
	if (!HeapTupleIsValid(amTup))
		elog(ERROR, "cache lookup failed for access method %u",
			 opfForm->opfmethod);
	amForm = (Form_pg_am) GETSTRUCT(amTup);

	/* Qualify the name if not visible in search path */
	if (OpfamilyIsVisible(opfid))
		nspname = NULL;
	else
		nspname = get_namespace_name(opfForm->opfnamespace);

	appendStringInfo(buffer, _("operator family %s for access method %s"),
					 quote_qualified_identifier(nspname,
												NameStr(opfForm->opfname)),
					 NameStr(amForm->amname));

	ReleaseSysCache(amTup);
	ReleaseSysCache(opfTup);
}

/*
 * SQL-level callable version of getObjectDescription
 */
Datum
pg_describe_object(PG_FUNCTION_ARGS)
{
	Oid			classid = PG_GETARG_OID(0);
	Oid			objid = PG_GETARG_OID(1);
	int32		subobjid = PG_GETARG_INT32(2);
	char	   *description;
	ObjectAddress address;

	/* for "pinned" items in pg_depend, return null */
	if (!OidIsValid(classid) && !OidIsValid(objid))
		PG_RETURN_NULL();

	address.classId = classid;
	address.objectId = objid;
	address.objectSubId = subobjid;

	description = getObjectDescription(&address);
	PG_RETURN_TEXT_P(cstring_to_text(description));
}

/*
 * SQL-level callable function to obtain object type + identity
 */
Datum
pg_identify_object(PG_FUNCTION_ARGS)
{
	Oid			classid = PG_GETARG_OID(0);
	Oid			objid = PG_GETARG_OID(1);
	int32		subobjid = PG_GETARG_INT32(2);
	Oid			schema_oid = InvalidOid;
	const char *objname = NULL;
	ObjectAddress address;
	Datum		values[4];
	bool		nulls[4];
	TupleDesc	tupdesc;
	HeapTuple	htup;

	address.classId = classid;
	address.objectId = objid;
	address.objectSubId = subobjid;

	/*
	 * Construct a tuple descriptor for the result row.  This must match this
	 * function's pg_proc entry!
	 */
	tupdesc = CreateTemplateTupleDesc(4, false);
	TupleDescInitEntry(tupdesc, (AttrNumber) 1, "type",
					   TEXTOID, -1, 0);
	TupleDescInitEntry(tupdesc, (AttrNumber) 2, "schema",
					   TEXTOID, -1, 0);
	TupleDescInitEntry(tupdesc, (AttrNumber) 3, "name",
					   TEXTOID, -1, 0);
	TupleDescInitEntry(tupdesc, (AttrNumber) 4, "identity",
					   TEXTOID, -1, 0);

	tupdesc = BlessTupleDesc(tupdesc);

	if (is_objectclass_supported(address.classId))
	{
		HeapTuple	objtup;
		Relation	catalog = heap_open(address.classId, AccessShareLock);

		objtup = get_catalog_object_by_oid(catalog, address.objectId);
		if (objtup != NULL)
		{
			bool		isnull;
			AttrNumber	nspAttnum;
			AttrNumber	nameAttnum;

			nspAttnum = get_object_attnum_namespace(address.classId);
			if (nspAttnum != InvalidAttrNumber)
			{
				schema_oid = heap_getattr(objtup, nspAttnum,
										  RelationGetDescr(catalog), &isnull);
				if (isnull)
					elog(ERROR, "invalid null namespace in object %u/%u/%d",
					 address.classId, address.objectId, address.objectSubId);
			}

			/*
			 * We only return the object name if it can be used (together with
			 * the schema name, if any) as an unique identifier.
			 */
			if (get_object_namensp_unique(address.classId))
			{
				nameAttnum = get_object_attnum_name(address.classId);
				if (nameAttnum != InvalidAttrNumber)
				{
					Datum		nameDatum;

					nameDatum = heap_getattr(objtup, nameAttnum,
										 RelationGetDescr(catalog), &isnull);
					if (isnull)
						elog(ERROR, "invalid null name in object %u/%u/%d",
							 address.classId, address.objectId, address.objectSubId);
					objname = quote_identifier(NameStr(*(DatumGetName(nameDatum))));
				}
			}
		}

		heap_close(catalog, AccessShareLock);
	}

	/* object type */
	values[0] = CStringGetTextDatum(getObjectTypeDescription(&address));
	nulls[0] = false;

	/* schema name */
	if (OidIsValid(schema_oid))
	{
		const char *schema = quote_identifier(get_namespace_name(schema_oid));

		values[1] = CStringGetTextDatum(schema);
		nulls[1] = false;
	}
	else
		nulls[1] = true;

	/* object name */
	if (objname)
	{
		values[2] = CStringGetTextDatum(objname);
		nulls[2] = false;
	}
	else
		nulls[2] = true;

	/* object identity */
	values[3] = CStringGetTextDatum(getObjectIdentity(&address));
	nulls[3] = false;

	htup = heap_form_tuple(tupdesc, values, nulls);

	PG_RETURN_DATUM(HeapTupleGetDatum(htup));
}

/*
 * Return a palloc'ed string that describes the type of object that the
 * passed address is for.
 *
 * Keep ObjectTypeMap in sync with this.
 */
char *
getObjectTypeDescription(const ObjectAddress *object)
{
	StringInfoData buffer;

	initStringInfo(&buffer);

	switch (getObjectClass(object))
	{
		case OCLASS_CLASS:
			getRelationTypeDescription(&buffer, object->objectId,
									   object->objectSubId);
			break;

		case OCLASS_PROC:
			getProcedureTypeDescription(&buffer, object->objectId);
			break;

		case OCLASS_TYPE:
			appendStringInfoString(&buffer, "type");
			break;

		case OCLASS_CAST:
			appendStringInfoString(&buffer, "cast");
			break;

		case OCLASS_COLLATION:
			appendStringInfoString(&buffer, "collation");
			break;

		case OCLASS_CONSTRAINT:
			getConstraintTypeDescription(&buffer, object->objectId);
			break;

		case OCLASS_CONVERSION:
			appendStringInfoString(&buffer, "conversion");
			break;

		case OCLASS_DEFAULT:
			appendStringInfoString(&buffer, "default value");
			break;

		case OCLASS_LANGUAGE:
			appendStringInfoString(&buffer, "language");
			break;

		case OCLASS_LARGEOBJECT:
			appendStringInfoString(&buffer, "large object");
			break;

		case OCLASS_OPERATOR:
			appendStringInfoString(&buffer, "operator");
			break;

		case OCLASS_OPCLASS:
			appendStringInfoString(&buffer, "operator class");
			break;

		case OCLASS_OPFAMILY:
			appendStringInfoString(&buffer, "operator family");
			break;

		case OCLASS_AMOP:
			appendStringInfoString(&buffer, "operator of access method");
			break;

		case OCLASS_AMPROC:
			appendStringInfoString(&buffer, "function of access method");
			break;

		case OCLASS_REWRITE:
			appendStringInfoString(&buffer, "rule");
			break;

		case OCLASS_TRIGGER:
			appendStringInfoString(&buffer, "trigger");
			break;

		case OCLASS_SCHEMA:
			appendStringInfoString(&buffer, "schema");
			break;

		case OCLASS_TSPARSER:
			appendStringInfoString(&buffer, "text search parser");
			break;

		case OCLASS_TSDICT:
			appendStringInfoString(&buffer, "text search dictionary");
			break;

		case OCLASS_TSTEMPLATE:
			appendStringInfoString(&buffer, "text search template");
			break;

		case OCLASS_TSCONFIG:
			appendStringInfoString(&buffer, "text search configuration");
			break;

		case OCLASS_ROLE:
			appendStringInfoString(&buffer, "role");
			break;

		case OCLASS_DATABASE:
			appendStringInfoString(&buffer, "database");
			break;

		case OCLASS_TBLSPACE:
			appendStringInfoString(&buffer, "tablespace");
			break;

		case OCLASS_FDW:
			appendStringInfoString(&buffer, "foreign-data wrapper");
			break;

		case OCLASS_FOREIGN_SERVER:
			appendStringInfoString(&buffer, "server");
			break;

		case OCLASS_USER_MAPPING:
			appendStringInfoString(&buffer, "user mapping");
			break;

		case OCLASS_DEFACL:
			appendStringInfoString(&buffer, "default acl");
			break;

		case OCLASS_EXTENSION:
			appendStringInfoString(&buffer, "extension");
			break;

		case OCLASS_EVENT_TRIGGER:
			appendStringInfoString(&buffer, "event trigger");
			break;

		default:
			appendStringInfo(&buffer, "unrecognized %u", object->classId);
			break;
	}

	return buffer.data;
}

/*
 * subroutine for getObjectTypeDescription: describe a relation type
 */
static void
getRelationTypeDescription(StringInfo buffer, Oid relid, int32 objectSubId)
{
	HeapTuple	relTup;
	Form_pg_class relForm;

	relTup = SearchSysCache1(RELOID,
							 ObjectIdGetDatum(relid));
	if (!HeapTupleIsValid(relTup))
		elog(ERROR, "cache lookup failed for relation %u", relid);
	relForm = (Form_pg_class) GETSTRUCT(relTup);

	switch (relForm->relkind)
	{
		case RELKIND_RELATION:
			appendStringInfoString(buffer, "table");
			break;
		case RELKIND_INDEX:
			appendStringInfoString(buffer, "index");
			break;
		case RELKIND_SEQUENCE:
			appendStringInfoString(buffer, "sequence");
			break;
		case RELKIND_TOASTVALUE:
			appendStringInfoString(buffer, "toast table");
			break;
		case RELKIND_VIEW:
			appendStringInfoString(buffer, "view");
			break;
		case RELKIND_MATVIEW:
			appendStringInfoString(buffer, "materialized view");
			break;
		case RELKIND_COMPOSITE_TYPE:
			appendStringInfoString(buffer, "composite type");
			break;
		case RELKIND_FOREIGN_TABLE:
			appendStringInfoString(buffer, "foreign table");
			break;
		default:
			/* shouldn't get here */
			appendStringInfoString(buffer, "relation");
			break;
	}

	if (objectSubId != 0)
		appendStringInfoString(buffer, " column");

	ReleaseSysCache(relTup);
}

/*
 * subroutine for getObjectTypeDescription: describe a constraint type
 */
static void
getConstraintTypeDescription(StringInfo buffer, Oid constroid)
{
	Relation	constrRel;
	HeapTuple	constrTup;
	Form_pg_constraint constrForm;

	constrRel = heap_open(ConstraintRelationId, AccessShareLock);
	constrTup = get_catalog_object_by_oid(constrRel, constroid);
	if (!HeapTupleIsValid(constrTup))
		elog(ERROR, "cache lookup failed for constraint %u", constroid);

	constrForm = (Form_pg_constraint) GETSTRUCT(constrTup);

	if (OidIsValid(constrForm->conrelid))
		appendStringInfoString(buffer, "table constraint");
	else if (OidIsValid(constrForm->contypid))
		appendStringInfoString(buffer, "domain constraint");
	else
		elog(ERROR, "invalid constraint %u", HeapTupleGetOid(constrTup));

	heap_close(constrRel, AccessShareLock);
}

/*
 * subroutine for getObjectTypeDescription: describe a procedure type
 */
static void
getProcedureTypeDescription(StringInfo buffer, Oid procid)
{
	HeapTuple	procTup;
	Form_pg_proc procForm;

	procTup = SearchSysCache1(PROCOID,
							  ObjectIdGetDatum(procid));
	if (!HeapTupleIsValid(procTup))
		elog(ERROR, "cache lookup failed for procedure %u", procid);
	procForm = (Form_pg_proc) GETSTRUCT(procTup);

	if (procForm->proisagg)
		appendStringInfoString(buffer, "aggregate");
	else
		appendStringInfoString(buffer, "function");

	ReleaseSysCache(procTup);
}

/*
 * Obtain a given object's identity, as a palloc'ed string.
 *
 * This is for machine consumption, so it's not translated.  All elements are
 * schema-qualified when appropriate.
 */
char *
getObjectIdentity(const ObjectAddress *object)
{
	return getObjectIdentityParts(object, NULL, NULL);
}

/*
 * As above, but more detailed.
 *
 * There are two sets of return values: the identity itself as a palloc'd
 * string is returned.  objname and objargs, if not NULL, are output parameters
 * that receive lists of strings that are useful to give back to
 * get_object_address() to reconstruct the ObjectAddress.
 */
char *
getObjectIdentityParts(const ObjectAddress *object,
					   List **objname, List **objargs)
{
	StringInfoData buffer;

	initStringInfo(&buffer);

	/*
	 * Make sure that both objname and objargs were passed, or none was.
	 * Initialize objargs to empty list, which is the most common case.
	 */
	Assert(PointerIsValid(objname) == PointerIsValid(objargs));
	if (objargs)
		*objargs = NIL;

	switch (getObjectClass(object))
	{
		case OCLASS_CLASS:
			getRelationIdentity(&buffer, object->objectId, objname);
			if (object->objectSubId != 0)
			{
				char	   *attr;

				attr = get_relid_attribute_name(object->objectId,
												object->objectSubId);
				appendStringInfo(&buffer, ".%s", quote_identifier(attr));
				if (objname)
					*objname = lappend(*objname, attr);
			}
			break;

		case OCLASS_PROC:
			appendStringInfoString(&buffer,
							 format_procedure_qualified(object->objectId));
			format_procedure_parts(object->objectId, objname, objargs);
			break;

		case OCLASS_TYPE:
			{
				char *typeout;

				typeout = format_type_be_qualified(object->objectId);
				appendStringInfoString(&buffer, typeout);
				if (objname)
					*objname = list_make1(typeout);
			}
			break;

		case OCLASS_CAST:
			{
				Relation	castRel;
				HeapTuple	tup;
				Form_pg_cast castForm;

				castRel = heap_open(CastRelationId, AccessShareLock);

				tup = get_catalog_object_by_oid(castRel, object->objectId);

				if (!HeapTupleIsValid(tup))
					elog(ERROR, "could not find tuple for cast %u",
						 object->objectId);

				castForm = (Form_pg_cast) GETSTRUCT(tup);

				appendStringInfo(&buffer, "(%s AS %s)",
							  format_type_be_qualified(castForm->castsource),
							 format_type_be_qualified(castForm->casttarget));

				*objname = list_make2(format_type_be_qualified(castForm->castsource),
									  format_type_be_qualified(castForm->casttarget));

				heap_close(castRel, AccessShareLock);
				break;
			}

		case OCLASS_COLLATION:
			{
				HeapTuple	collTup;
				Form_pg_collation coll;
				char	   *schema;

				collTup = SearchSysCache1(COLLOID,
										  ObjectIdGetDatum(object->objectId));
				if (!HeapTupleIsValid(collTup))
					elog(ERROR, "cache lookup failed for collation %u",
						 object->objectId);
				coll = (Form_pg_collation) GETSTRUCT(collTup);
				schema = get_namespace_name(coll->collnamespace);
				appendStringInfoString(&buffer,
									   quote_qualified_identifier(schema,
												   NameStr(coll->collname)));
				if (objname)
					*objname = list_make2(schema, NameStr(coll->collname));
				ReleaseSysCache(collTup);
				break;
			}

		case OCLASS_CONSTRAINT:
			{
				HeapTuple	conTup;
				Form_pg_constraint con;

				conTup = SearchSysCache1(CONSTROID,
										 ObjectIdGetDatum(object->objectId));
				if (!HeapTupleIsValid(conTup))
					elog(ERROR, "cache lookup failed for constraint %u",
						 object->objectId);
				con = (Form_pg_constraint) GETSTRUCT(conTup);

				if (OidIsValid(con->conrelid))
				{
					appendStringInfo(&buffer, "%s on ",
									 quote_identifier(NameStr(con->conname)));
					getRelationIdentity(&buffer, con->conrelid, objname);
					if (objname)
						*objname = lappend(*objname, pstrdup(NameStr(con->conname)));
				}
				else
				{
					ObjectAddress domain;

					domain.classId = TypeRelationId;
					domain.objectId = con->contypid;
					domain.objectSubId = 0;

					appendStringInfo(&buffer, "%s on %s",
									 quote_identifier(NameStr(con->conname)),
									 getObjectIdentity(&domain));

					/* FIXME missing objname/objargs */
				}

				ReleaseSysCache(conTup);
				break;
			}

		case OCLASS_CONVERSION:
			{
				HeapTuple	conTup;
				Form_pg_conversion conForm;

				conTup = SearchSysCache1(CONVOID,
										 ObjectIdGetDatum(object->objectId));
				if (!HeapTupleIsValid(conTup))
					elog(ERROR, "cache lookup failed for conversion %u",
						 object->objectId);
				conForm = (Form_pg_conversion) GETSTRUCT(conTup);
				appendStringInfoString(&buffer,
								 quote_identifier(NameStr(conForm->conname)));
				if (objname)
					*objname = list_make1(NameStr(conForm->conname));
				ReleaseSysCache(conTup);
				break;
			}

		case OCLASS_DEFAULT:
			{
				Relation	attrdefDesc;
				ScanKeyData skey[1];
				SysScanDesc adscan;

				HeapTuple	tup;
				Form_pg_attrdef attrdef;
				ObjectAddress colobject;

				attrdefDesc = heap_open(AttrDefaultRelationId, AccessShareLock);

				ScanKeyInit(&skey[0],
							ObjectIdAttributeNumber,
							BTEqualStrategyNumber, F_OIDEQ,
							ObjectIdGetDatum(object->objectId));

				adscan = systable_beginscan(attrdefDesc, AttrDefaultOidIndexId,
											true, NULL, 1, skey);

				tup = systable_getnext(adscan);

				if (!HeapTupleIsValid(tup))
					elog(ERROR, "could not find tuple for attrdef %u",
						 object->objectId);

				attrdef = (Form_pg_attrdef) GETSTRUCT(tup);

				colobject.classId = RelationRelationId;
				colobject.objectId = attrdef->adrelid;
				colobject.objectSubId = attrdef->adnum;

				appendStringInfo(&buffer, "for %s",
								 getObjectIdentity(&colobject));

				/* XXX no objname/objargs here */

				systable_endscan(adscan);
				heap_close(attrdefDesc, AccessShareLock);
				break;
			}

		case OCLASS_LANGUAGE:
			{
				HeapTuple	langTup;
				Form_pg_language langForm;

				langTup = SearchSysCache1(LANGOID,
										  ObjectIdGetDatum(object->objectId));
				if (!HeapTupleIsValid(langTup))
					elog(ERROR, "cache lookup failed for language %u",
						 object->objectId);
				langForm = (Form_pg_language) GETSTRUCT(langTup);
				appendStringInfoString(&buffer,
							   quote_identifier(NameStr(langForm->lanname)));
				if (objname)
					*objname = list_make1(NameStr(langForm->lanname));
				ReleaseSysCache(langTup);
				break;
			}
		case OCLASS_LARGEOBJECT:
			appendStringInfo(&buffer, "%u",
							 object->objectId);
			if (objname)
				*objname = list_make1(psprintf("%u", object->objectId));
			break;

		case OCLASS_OPERATOR:
			appendStringInfoString(&buffer,
							 format_operator_qualified(object->objectId));
			format_operator_parts(object->objectId, objname, objargs);
			break;

		case OCLASS_OPCLASS:
			{
				HeapTuple	opcTup;
				Form_pg_opclass opcForm;
				HeapTuple	amTup;
				Form_pg_am	amForm;
				char	   *schema;

				opcTup = SearchSysCache1(CLAOID,
										 ObjectIdGetDatum(object->objectId));
				if (!HeapTupleIsValid(opcTup))
					elog(ERROR, "cache lookup failed for opclass %u",
						 object->objectId);
				opcForm = (Form_pg_opclass) GETSTRUCT(opcTup);
				schema = get_namespace_name(opcForm->opcnamespace);

				amTup = SearchSysCache1(AMOID,
										ObjectIdGetDatum(opcForm->opcmethod));
				if (!HeapTupleIsValid(amTup))
					elog(ERROR, "cache lookup failed for access method %u",
						 opcForm->opcmethod);
				amForm = (Form_pg_am) GETSTRUCT(amTup);

				appendStringInfoString(&buffer,
								 quote_qualified_identifier(schema,
												 NameStr(opcForm->opcname)));
				appendStringInfo(&buffer, " for %s",
								 quote_identifier(NameStr(amForm->amname)));
				if (objname)
				{
					*objname = list_make2(pstrdup(schema),
										  pstrdup(NameStr(opcForm->opcname)));
					*objargs = list_make1(pstrdup(NameStr(amForm->amname)));
				}
				ReleaseSysCache(amTup);
				ReleaseSysCache(opcTup);
				break;
			}

		case OCLASS_OPFAMILY:
			getOpFamilyIdentity(&buffer, object->objectId, objname, objargs);
			break;

		case OCLASS_AMOP:
			{
				Relation	amopDesc;
				HeapTuple	tup;
				ScanKeyData skey[1];
				SysScanDesc amscan;
				Form_pg_amop amopForm;
				StringInfoData opfam;

				/* no objname support here */
				Assert(objname == NULL);

				amopDesc = heap_open(AccessMethodOperatorRelationId,
									 AccessShareLock);

				ScanKeyInit(&skey[0],
							ObjectIdAttributeNumber,
							BTEqualStrategyNumber, F_OIDEQ,
							ObjectIdGetDatum(object->objectId));

				amscan = systable_beginscan(amopDesc, AccessMethodOperatorOidIndexId, true,
											NULL, 1, skey);

				tup = systable_getnext(amscan);

				if (!HeapTupleIsValid(tup))
					elog(ERROR, "could not find tuple for amop entry %u",
						 object->objectId);

				amopForm = (Form_pg_amop) GETSTRUCT(tup);

				initStringInfo(&opfam);
				getOpFamilyIdentity(&opfam, amopForm->amopfamily, NULL, NULL);

				appendStringInfo(&buffer, "operator %d (%s, %s) of %s",
								 amopForm->amopstrategy,
							format_type_be_qualified(amopForm->amoplefttype),
						   format_type_be_qualified(amopForm->amoprighttype),
								 opfam.data);

				pfree(opfam.data);

				systable_endscan(amscan);
				heap_close(amopDesc, AccessShareLock);
				break;
			}

		case OCLASS_AMPROC:
			{
				Relation	amprocDesc;
				ScanKeyData skey[1];
				SysScanDesc amscan;
				HeapTuple	tup;
				Form_pg_amproc amprocForm;
				StringInfoData opfam;

				/* no objname support here */
				Assert(objname == NULL);

				amprocDesc = heap_open(AccessMethodProcedureRelationId,
									   AccessShareLock);

				ScanKeyInit(&skey[0],
							ObjectIdAttributeNumber,
							BTEqualStrategyNumber, F_OIDEQ,
							ObjectIdGetDatum(object->objectId));

				amscan = systable_beginscan(amprocDesc, AccessMethodProcedureOidIndexId, true,
											NULL, 1, skey);

				tup = systable_getnext(amscan);

				if (!HeapTupleIsValid(tup))
					elog(ERROR, "could not find tuple for amproc entry %u",
						 object->objectId);

				amprocForm = (Form_pg_amproc) GETSTRUCT(tup);

				initStringInfo(&opfam);
				getOpFamilyIdentity(&opfam, amprocForm->amprocfamily, NULL, NULL);

				appendStringInfo(&buffer, "function %d (%s, %s) of %s",
								 amprocForm->amprocnum,
						format_type_be_qualified(amprocForm->amproclefttype),
					   format_type_be_qualified(amprocForm->amprocrighttype),
								 opfam.data);

				pfree(opfam.data);

				systable_endscan(amscan);
				heap_close(amprocDesc, AccessShareLock);
				break;
			}

		case OCLASS_REWRITE:
			{
				Relation	ruleDesc;
				HeapTuple	tup;
				Form_pg_rewrite rule;

				ruleDesc = heap_open(RewriteRelationId, AccessShareLock);

				tup = get_catalog_object_by_oid(ruleDesc, object->objectId);

				if (!HeapTupleIsValid(tup))
					elog(ERROR, "could not find tuple for rule %u",
						 object->objectId);

				rule = (Form_pg_rewrite) GETSTRUCT(tup);

				appendStringInfo(&buffer, "%s on ",
								 quote_identifier(NameStr(rule->rulename)));
				getRelationIdentity(&buffer, rule->ev_class, objname);
				if (objname)
					*objname = lappend(*objname, NameStr(rule->rulename));

				heap_close(ruleDesc, AccessShareLock);
				break;
			}

		case OCLASS_TRIGGER:
			{
				Relation	trigDesc;
				HeapTuple	tup;
				Form_pg_trigger trig;

				trigDesc = heap_open(TriggerRelationId, AccessShareLock);

				tup = get_catalog_object_by_oid(trigDesc, object->objectId);

				if (!HeapTupleIsValid(tup))
					elog(ERROR, "could not find tuple for trigger %u",
						 object->objectId);

				trig = (Form_pg_trigger) GETSTRUCT(tup);

				appendStringInfo(&buffer, "%s on ",
								 quote_identifier(NameStr(trig->tgname)));
				getRelationIdentity(&buffer, trig->tgrelid, objname);
				if (objname)
					*objname = lappend(*objname, NameStr(trig->tgname));

				heap_close(trigDesc, AccessShareLock);
				break;
			}

		case OCLASS_SCHEMA:
			{
				char	   *nspname;

				nspname = get_namespace_name(object->objectId);
				if (!nspname)
					elog(ERROR, "cache lookup failed for namespace %u",
						 object->objectId);
				appendStringInfoString(&buffer,
								 quote_identifier(nspname));
				if (objname)
					*objname = list_make1(nspname);
				break;
			}

		case OCLASS_TSPARSER:
			{
				HeapTuple	tup;
				Form_pg_ts_parser formParser;

				tup = SearchSysCache1(TSPARSEROID,
									  ObjectIdGetDatum(object->objectId));
				if (!HeapTupleIsValid(tup))
					elog(ERROR, "cache lookup failed for text search parser %u",
						 object->objectId);
				formParser = (Form_pg_ts_parser) GETSTRUCT(tup);
				appendStringInfoString(&buffer,
									   quote_identifier(NameStr(formParser->prsname)));
				if (objname)
					*objname = list_make1(NameStr(formParser->prsname));
				ReleaseSysCache(tup);
				break;
			}

		case OCLASS_TSDICT:
			{
				HeapTuple	tup;
				Form_pg_ts_dict formDict;

				tup = SearchSysCache1(TSDICTOID,
									  ObjectIdGetDatum(object->objectId));
				if (!HeapTupleIsValid(tup))
					elog(ERROR, "cache lookup failed for text search dictionary %u",
						 object->objectId);
				formDict = (Form_pg_ts_dict) GETSTRUCT(tup);
				appendStringInfoString(&buffer,
							  quote_identifier(NameStr(formDict->dictname)));
				if (objname)
					*objname = list_make1(NameStr(formDict->dictname));
				ReleaseSysCache(tup);
				break;
			}

		case OCLASS_TSTEMPLATE:
			{
				HeapTuple	tup;
				Form_pg_ts_template formTmpl;

				tup = SearchSysCache1(TSTEMPLATEOID,
									  ObjectIdGetDatum(object->objectId));
				if (!HeapTupleIsValid(tup))
					elog(ERROR, "cache lookup failed for text search template %u",
						 object->objectId);
				formTmpl = (Form_pg_ts_template) GETSTRUCT(tup);
				appendStringInfoString(&buffer,
							  quote_identifier(NameStr(formTmpl->tmplname)));
				if (objname)
					*objname = list_make1(NameStr(formTmpl->tmplname));
				ReleaseSysCache(tup);
				break;
			}

		case OCLASS_TSCONFIG:
			{
				HeapTuple	tup;
				Form_pg_ts_config formCfg;

				tup = SearchSysCache1(TSCONFIGOID,
									  ObjectIdGetDatum(object->objectId));
				if (!HeapTupleIsValid(tup))
					elog(ERROR, "cache lookup failed for text search configuration %u",
						 object->objectId);
				formCfg = (Form_pg_ts_config) GETSTRUCT(tup);
				appendStringInfoString(&buffer,
								 quote_identifier(NameStr(formCfg->cfgname)));
				if (objname)
					*objname = list_make1(NameStr(formCfg->cfgname));
				ReleaseSysCache(tup);
				break;
			}

		case OCLASS_ROLE:
			{
				char	   *username;

				/* no objname support here */
				Assert(objname == NULL);

				username = GetUserNameFromId(object->objectId);
				appendStringInfoString(&buffer,
								 quote_identifier(username));
				break;
			}

		case OCLASS_DATABASE:
			{
				char	   *datname;

				/* no objname support here */
				Assert(objname == NULL);

				datname = get_database_name(object->objectId);
				if (!datname)
					elog(ERROR, "cache lookup failed for database %u",
						 object->objectId);
				appendStringInfoString(&buffer,
								 quote_identifier(datname));
				break;
			}

		case OCLASS_TBLSPACE:
			{
				char	   *tblspace;

				/* no objname support here */
				Assert(objname == NULL);

				tblspace = get_tablespace_name(object->objectId);
				if (!tblspace)
					elog(ERROR, "cache lookup failed for tablespace %u",
						 object->objectId);
				appendStringInfoString(&buffer,
								 quote_identifier(tblspace));
				break;
			}

		case OCLASS_FDW:
			{
				ForeignDataWrapper *fdw;

				fdw = GetForeignDataWrapper(object->objectId);
				appendStringInfoString(&buffer, quote_identifier(fdw->fdwname));
				if (objname)
					*objname = list_make1(pstrdup(fdw->fdwname));
				break;
			}

		case OCLASS_FOREIGN_SERVER:
			{
				ForeignServer *srv;

				srv = GetForeignServer(object->objectId);
				appendStringInfoString(&buffer,
								 quote_identifier(srv->servername));
				if (objname)
					*objname = list_make1(pstrdup(srv->servername));
				break;
			}

		case OCLASS_USER_MAPPING:
			{
				HeapTuple	tup;
				Oid			useid;
				const char *usename;

				/* XXX get_object_address doesn't seem to support this */

				tup = SearchSysCache1(USERMAPPINGOID,
									  ObjectIdGetDatum(object->objectId));
				if (!HeapTupleIsValid(tup))
					elog(ERROR, "cache lookup failed for user mapping %u",
						 object->objectId);

				useid = ((Form_pg_user_mapping) GETSTRUCT(tup))->umuser;

				ReleaseSysCache(tup);

				if (OidIsValid(useid))
					usename = quote_identifier(GetUserNameFromId(useid));
				else
					usename = "public";

				appendStringInfoString(&buffer, usename);
				break;
			}

		case OCLASS_DEFACL:
			{
				Relation	defaclrel;
				ScanKeyData skey[1];
				SysScanDesc rcscan;
				HeapTuple	tup;
				Form_pg_default_acl defacl;

				/* XXX get_object_address doesn't seem to support this */

				defaclrel = heap_open(DefaultAclRelationId, AccessShareLock);

				ScanKeyInit(&skey[0],
							ObjectIdAttributeNumber,
							BTEqualStrategyNumber, F_OIDEQ,
							ObjectIdGetDatum(object->objectId));

				rcscan = systable_beginscan(defaclrel, DefaultAclOidIndexId,
											true, NULL, 1, skey);

				tup = systable_getnext(rcscan);

				if (!HeapTupleIsValid(tup))
					elog(ERROR, "could not find tuple for default ACL %u",
						 object->objectId);

				defacl = (Form_pg_default_acl) GETSTRUCT(tup);

				appendStringInfo(&buffer,
								 "for role %s",
					quote_identifier(GetUserNameFromId(defacl->defaclrole)));

				if (OidIsValid(defacl->defaclnamespace))
				{
					char	   *schema;

					schema = get_namespace_name(defacl->defaclnamespace);
					appendStringInfo(&buffer,
									 " in schema %s",
									 quote_identifier(schema));
				}

				switch (defacl->defaclobjtype)
				{
					case DEFACLOBJ_RELATION:
						appendStringInfoString(&buffer,
											   " on tables");
						break;
					case DEFACLOBJ_SEQUENCE:
						appendStringInfoString(&buffer,
											   " on sequences");
						break;
					case DEFACLOBJ_FUNCTION:
						appendStringInfoString(&buffer,
											   " on functions");
						break;
					case DEFACLOBJ_TYPE:
						appendStringInfoString(&buffer,
											   " on types");
						break;
				}

				systable_endscan(rcscan);
				heap_close(defaclrel, AccessShareLock);
				break;
			}

		case OCLASS_EXTENSION:
			{
				char	   *extname;

				extname = get_extension_name(object->objectId);
				if (!extname)
					elog(ERROR, "cache lookup failed for extension %u",
						 object->objectId);
				appendStringInfoString(&buffer, quote_identifier(extname));
				if (objname)
					*objname = list_make1(extname);
				break;
			}

		case OCLASS_EVENT_TRIGGER:
			{
				HeapTuple	tup;
				Form_pg_event_trigger trigForm;

				/* no objname support here */
				Assert(objname == NULL);

				tup = SearchSysCache1(EVENTTRIGGEROID,
									  ObjectIdGetDatum(object->objectId));
				if (!HeapTupleIsValid(tup))
					elog(ERROR, "cache lookup failed for event trigger %u",
						 object->objectId);
				trigForm = (Form_pg_event_trigger) GETSTRUCT(tup);
				appendStringInfoString(&buffer,
							   quote_identifier(NameStr(trigForm->evtname)));
				ReleaseSysCache(tup);
				break;
			}

		default:
			appendStringInfo(&buffer, "unrecognized object %u %u %d",
							 object->classId,
							 object->objectId,
							 object->objectSubId);
			break;
	}

	return buffer.data;
}

static void
getOpFamilyIdentity(StringInfo buffer, Oid opfid, List **objname, List **objargs)
{
	HeapTuple	opfTup;
	Form_pg_opfamily opfForm;
	HeapTuple	amTup;
	Form_pg_am	amForm;
	char	   *schema;

	opfTup = SearchSysCache1(OPFAMILYOID, ObjectIdGetDatum(opfid));
	if (!HeapTupleIsValid(opfTup))
		elog(ERROR, "cache lookup failed for opfamily %u", opfid);
	opfForm = (Form_pg_opfamily) GETSTRUCT(opfTup);

	amTup = SearchSysCache1(AMOID, ObjectIdGetDatum(opfForm->opfmethod));
	if (!HeapTupleIsValid(amTup))
		elog(ERROR, "cache lookup failed for access method %u",
			 opfForm->opfmethod);
	amForm = (Form_pg_am) GETSTRUCT(amTup);

	schema = get_namespace_name(opfForm->opfnamespace);
	appendStringInfo(buffer, "%s for %s",
					 quote_qualified_identifier(schema,
												NameStr(opfForm->opfname)),
					 NameStr(amForm->amname));

	if (objname)
	{
		*objname = list_make2(pstrdup(schema),
							  pstrdup(NameStr(opfForm->opfname)));
		*objargs = list_make1(pstrdup(NameStr(amForm->amname)));
	}

	ReleaseSysCache(amTup);
	ReleaseSysCache(opfTup);
}

/*
 * Append the relation identity (quoted qualified name) to the given
 * StringInfo.
 */
static void
getRelationIdentity(StringInfo buffer, Oid relid, List **objname)
{
	HeapTuple	relTup;
	Form_pg_class relForm;
	char	   *schema;

	relTup = SearchSysCache1(RELOID,
							 ObjectIdGetDatum(relid));
	if (!HeapTupleIsValid(relTup))
		elog(ERROR, "cache lookup failed for relation %u", relid);
	relForm = (Form_pg_class) GETSTRUCT(relTup);

	schema = get_namespace_name(relForm->relnamespace);
	appendStringInfoString(buffer,
					 quote_qualified_identifier(schema,
												NameStr(relForm->relname)));
	if (objname)
		*objname = list_make2(schema, pstrdup(NameStr(relForm->relname)));

	ReleaseSysCache(relTup);
}<|MERGE_RESOLUTION|>--- conflicted
+++ resolved
@@ -710,7 +710,6 @@
 }
 
 /*
-<<<<<<< HEAD
  * Return the OID of the catalog corresponding to the given object type
  */
 Oid
@@ -825,7 +824,9 @@
 
 	/* Return the object address and the relation. */
 	return catalog_id;
-=======
+}
+
+/*
  * This maps the object types as returned by getObjectTypeDescription into
  * ObjType enum values.  Note that some enum values can be obtained by
  * different names, and that some string object types do not have corresponding
@@ -940,7 +941,6 @@
 				errmsg("unrecognized object type \"%s\"", objtype)));
 
 	return type;
->>>>>>> 217a03d4
 }
 
 /*
