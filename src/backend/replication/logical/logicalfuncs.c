/*-------------------------------------------------------------------------
 *
 * logicalfuncs.c
 *
 *	   Support functions for using logical decoding and management of
 *	   logical replication slots via SQL.
 *
 *
 * Copyright (c) 2012-2014, PostgreSQL Global Development Group
 *
 * IDENTIFICATION
 *	  src/backend/replication/logicalfuncs.c
 *-------------------------------------------------------------------------
 */

#include "postgres.h"

#include <unistd.h>

#include "fmgr.h"
#include "funcapi.h"
#include "miscadmin.h"

#include "access/xact.h"

#include "catalog/pg_type.h"

#include "nodes/makefuncs.h"

#include "mb/pg_wchar.h"

#include "utils/array.h"
#include "utils/builtins.h"
#include "utils/inval.h"
#include "utils/memutils.h"
#include "utils/pg_lsn.h"
#include "utils/resowner.h"
#include "utils/lsyscache.h"

#include "replication/decode.h"
#include "replication/logical.h"
#include "replication/logicalfuncs.h"

#include "storage/fd.h"
#include "storage/standby.h"

/* private date for writing out data */
typedef struct DecodingOutputState
{
	Tuplestorestate *tupstore;
	TupleDesc	tupdesc;
	bool		binary_output;
	int64		returned_rows;
} DecodingOutputState;

/*
 * Prepare for a output plugin write.
 */
static void
LogicalOutputPrepareWrite(LogicalDecodingContext *ctx, XLogRecPtr lsn, TransactionId xid,
						  bool last_write)
{
	resetStringInfo(ctx->out);
}

/*
 * Perform output plugin write into tuplestore.
 */
static void
LogicalOutputWrite(LogicalDecodingContext *ctx, XLogRecPtr lsn, TransactionId xid,
				   bool last_write)
{
	Datum		values[3];
	bool		nulls[3];
	DecodingOutputState *p;

	/* SQL Datums can only be of a limited length... */
	if (ctx->out->len > MaxAllocSize - VARHDRSZ)
		elog(ERROR, "too much output for sql interface");

	p = (DecodingOutputState *) ctx->output_writer_private;

	memset(nulls, 0, sizeof(nulls));
	values[0] = LSNGetDatum(lsn);
	values[1] = TransactionIdGetDatum(xid);

	/*
	 * Assert ctx->out is in database encoding when we're writing textual
	 * output.
	 */
	if (!p->binary_output)
		Assert(pg_verify_mbstr(GetDatabaseEncoding(),
							   ctx->out->data, ctx->out->len,
							   false));

	/* ick, but cstring_to_text_with_len works for bytea perfectly fine */
	values[2] = PointerGetDatum(
					cstring_to_text_with_len(ctx->out->data, ctx->out->len));

	tuplestore_putvalues(p->tupstore, p->tupdesc, values, nulls);
	p->returned_rows++;
}

/*
 * TODO: This is duplicate code with pg_xlogdump, similar to walsender.c, but
 * we currently don't have the infrastructure (elog!) to share it.
 */
static void
XLogRead(char *buf, TimeLineID tli, XLogRecPtr startptr, Size count)
{
	char	   *p;
	XLogRecPtr	recptr;
	Size		nbytes;

	static int	sendFile = -1;
	static XLogSegNo sendSegNo = 0;
	static uint32 sendOff = 0;

	p = buf;
	recptr = startptr;
	nbytes = count;

	while (nbytes > 0)
	{
		uint32		startoff;
		int			segbytes;
		int			readbytes;

		startoff = recptr % XLogSegSize;

		if (sendFile < 0 || !XLByteInSeg(recptr, sendSegNo))
		{
			char		path[MAXPGPATH];

			/* Switch to another logfile segment */
			if (sendFile >= 0)
				close(sendFile);

			XLByteToSeg(recptr, sendSegNo);

			XLogFilePath(path, tli, sendSegNo);

			sendFile = BasicOpenFile(path, O_RDONLY | PG_BINARY, 0);

			if (sendFile < 0)
			{
				if (errno == ENOENT)
					ereport(ERROR,
							(errcode_for_file_access(),
							 errmsg("requested WAL segment %s has already been removed",
									path)));
				else
					ereport(ERROR,
							(errcode_for_file_access(),
							 errmsg("could not open file \"%s\": %m",
									path)));
			}
			sendOff = 0;
		}

		/* Need to seek in the file? */
		if (sendOff != startoff)
		{
			if (lseek(sendFile, (off_t) startoff, SEEK_SET) < 0)
			{
				char		path[MAXPGPATH];

				XLogFilePath(path, tli, sendSegNo);

				ereport(ERROR,
						(errcode_for_file_access(),
				  errmsg("could not seek in log segment %s to offset %u: %m",
						 path, startoff)));
			}
			sendOff = startoff;
		}

		/* How many bytes are within this segment? */
		if (nbytes > (XLogSegSize - startoff))
			segbytes = XLogSegSize - startoff;
		else
			segbytes = nbytes;

		readbytes = read(sendFile, p, segbytes);
		if (readbytes <= 0)
		{
			char		path[MAXPGPATH];

			XLogFilePath(path, tli, sendSegNo);

			ereport(ERROR,
					(errcode_for_file_access(),
					 errmsg("could not read from log segment %s, offset %u, length %lu: %m",
							path, sendOff, (unsigned long) segbytes)));
		}

		/* Update state for read */
		recptr += readbytes;

		sendOff += readbytes;
		nbytes -= readbytes;
		p += readbytes;
	}
}

static void
check_permissions(void)
{
	if (!superuser() && !has_rolreplication(GetUserId()))
		ereport(ERROR,
				(errcode(ERRCODE_INSUFFICIENT_PRIVILEGE),
				 (errmsg("must be superuser or replication role to use replication slots"))));
}

/*
 * read_page callback for logical decoding contexts.
 *
 * Public because it would likely be very helpful for someone writing another
 * output method outside walsender, e.g. in a bgworker.
 *
 * TODO: The walsender has it's own version of this, but it relies on the
 * walsender's latch being set whenever WAL is flushed. No such infrastructure
 * exists for normal backends, so we have to do a check/sleep/repeat style of
 * loop for now.
 */
int
logical_read_local_xlog_page(XLogReaderState *state, XLogRecPtr targetPagePtr,
	int reqLen, XLogRecPtr targetRecPtr, char *cur_page, TimeLineID *pageTLI)
{
	XLogRecPtr	flushptr,
				loc;
	int			count;

	loc = targetPagePtr + reqLen;
	while (1)
	{
		/*
		 * TODO: we're going to have to do something more intelligent about
		 * timelines on standbys. Use readTimeLineHistory() and
		 * tliOfPointInHistory() to get the proper LSN? For now we'll catch
		 * that case earlier, but the code and TODO is left in here for when
		 * that changes.
		 */
		if (!RecoveryInProgress())
		{
			*pageTLI = ThisTimeLineID;
			flushptr = GetFlushRecPtr();
		}
		else
			flushptr = GetXLogReplayRecPtr(pageTLI);

		if (loc <= flushptr)
			break;

		CHECK_FOR_INTERRUPTS();
		pg_usleep(1000L);
	}

	/* more than one block available */
	if (targetPagePtr + XLOG_BLCKSZ <= flushptr)
		count = XLOG_BLCKSZ;
	/* not enough data there */
	else if (targetPagePtr + reqLen > flushptr)
		return -1;
	/* part of the page available */
	else
		count = flushptr - targetPagePtr;

	XLogRead(cur_page, *pageTLI, targetPagePtr, XLOG_BLCKSZ);

	return count;
}

/*
 * Helper function for the various SQL callable logical decoding functions.
 */
static Datum
pg_logical_slot_get_changes_guts(FunctionCallInfo fcinfo, bool confirm, bool binary)
{
	Name		name;
	XLogRecPtr	upto_lsn;
	int32		upto_nchanges;
	ReturnSetInfo *rsinfo = (ReturnSetInfo *) fcinfo->resultinfo;
	MemoryContext per_query_ctx;
	MemoryContext oldcontext;
	XLogRecPtr	end_of_wal;
	XLogRecPtr	startptr;
	LogicalDecodingContext *ctx;
	ResourceOwner old_resowner = CurrentResourceOwner;
	ArrayType  *arr;
	Size		ndim;
	List	   *options = NIL;
	DecodingOutputState *p;

	check_permissions();

	CheckLogicalDecodingRequirements();

	if (PG_ARGISNULL(0))
		ereport(ERROR,
				(errcode(ERRCODE_NULL_VALUE_NOT_ALLOWED),
				 errmsg("slot name must not be null")));
	name = PG_GETARG_NAME(0);

	if (PG_ARGISNULL(1))
		upto_lsn = InvalidXLogRecPtr;
	else
		upto_lsn = PG_GETARG_LSN(1);

	if (PG_ARGISNULL(2))
		upto_nchanges = InvalidXLogRecPtr;
	else
		upto_nchanges = PG_GETARG_INT32(2);

	if (PG_ARGISNULL(3))
		ereport(ERROR,
				(errcode(ERRCODE_NULL_VALUE_NOT_ALLOWED),
				 errmsg("options array must not be null")));
	arr = PG_GETARG_ARRAYTYPE_P(3);

	/* check to see if caller supports us returning a tuplestore */
	if (rsinfo == NULL || !IsA(rsinfo, ReturnSetInfo))
		ereport(ERROR,
				(errcode(ERRCODE_FEATURE_NOT_SUPPORTED),
				 errmsg("set-valued function called in context that cannot accept a set")));
	if (!(rsinfo->allowedModes & SFRM_Materialize))
		ereport(ERROR,
				(errcode(ERRCODE_FEATURE_NOT_SUPPORTED),
				 errmsg("materialize mode required, but it is not allowed in this context")));

	/* state to write output to */
	p = palloc0(sizeof(DecodingOutputState));

	p->binary_output = binary;

	/* Build a tuple descriptor for our result type */
	if (get_call_result_type(fcinfo, NULL, &p->tupdesc) != TYPEFUNC_COMPOSITE)
		elog(ERROR, "return type must be a row type");

	per_query_ctx = rsinfo->econtext->ecxt_per_query_memory;
	oldcontext = MemoryContextSwitchTo(per_query_ctx);

	/* Deconstruct options array */
	ndim = ARR_NDIM(arr);
	if (ndim > 1)
	{
		ereport(ERROR,
				(errcode(ERRCODE_FEATURE_NOT_SUPPORTED),
				 errmsg("array must be one-dimensional")));
	}
	else if (array_contains_nulls(arr))
	{
		ereport(ERROR,
				(errcode(ERRCODE_FEATURE_NOT_SUPPORTED),
				 errmsg("array must not contain nulls")));
	}
	else if (ndim == 1)
	{
		int			nelems;
		Datum	   *datum_opts;
		int			i;

		Assert(ARR_ELEMTYPE(arr) == TEXTOID);

		deconstruct_array(arr, TEXTOID, -1, false, 'i',
						  &datum_opts, NULL, &nelems);

		if (nelems % 2 != 0)
			ereport(ERROR,
					(errcode(ERRCODE_FEATURE_NOT_SUPPORTED),
					 errmsg("array must have even number of elements")));

		for (i = 0; i < nelems; i += 2)
		{
			char	   *name = TextDatumGetCString(datum_opts[i]);
			char	   *opt = TextDatumGetCString(datum_opts[i + 1]);

			options = lappend(options, makeDefElem(name, (Node *) makeString(opt)));
		}
	}

	p->tupstore = tuplestore_begin_heap(true, false, work_mem);
	rsinfo->returnMode = SFRM_Materialize;
	rsinfo->setResult = p->tupstore;
	rsinfo->setDesc = p->tupdesc;

	/* compute the current end-of-wal */
	if (!RecoveryInProgress())
		end_of_wal = GetFlushRecPtr();
	else
		end_of_wal = GetXLogReplayRecPtr(NULL);

	ReplicationSlotAcquire(NameStr(*name));

	PG_TRY();
	{
		ctx = CreateDecodingContext(InvalidXLogRecPtr,
									options,
									logical_read_local_xlog_page,
									LogicalOutputPrepareWrite,
									LogicalOutputWrite);

		MemoryContextSwitchTo(oldcontext);

		/*
		 * Check whether the output pluggin writes textual output if that's
		 * what we need.
		 */
		if (!binary &&
			ctx->options.output_type != OUTPUT_PLUGIN_TEXTUAL_OUTPUT)
			ereport(ERROR,
					(errcode(ERRCODE_FEATURE_NOT_SUPPORTED),
					 errmsg("logical decoding output plugin \"%s\" produces binary output, but \"%s\" expects textual data",
							NameStr(MyReplicationSlot->data.plugin),
							format_procedure(fcinfo->flinfo->fn_oid))));

		ctx->output_writer_private = p;

		startptr = MyReplicationSlot->data.restart_lsn;

		CurrentResourceOwner = ResourceOwnerCreate(CurrentResourceOwner, "logical decoding");

		/* invalidate non-timetravel entries */
		InvalidateSystemCaches();

		while ((startptr != InvalidXLogRecPtr && startptr < end_of_wal) ||
			 (ctx->reader->EndRecPtr && ctx->reader->EndRecPtr < end_of_wal))
		{
			XLogRecord *record;
			char	   *errm = NULL;

			record = XLogReadRecord(ctx->reader, startptr, &errm);
			if (errm)
				elog(ERROR, "%s", errm);

			startptr = InvalidXLogRecPtr;

			/*
			 * The {begin_txn,change,commit_txn}_wrapper callbacks above will
			 * store the description into our tuplestore.
			 */
			if (record != NULL)
				LogicalDecodingProcessRecord(ctx, record);

			/* check limits */
			if (upto_lsn != InvalidXLogRecPtr &&
				upto_lsn <= ctx->reader->EndRecPtr)
				break;
			if (upto_nchanges != 0 &&
				upto_nchanges <= p->returned_rows)
				break;
			CHECK_FOR_INTERRUPTS();
		}

		tuplestore_donestoring(tupstore);

		CurrentResourceOwner = old_resowner;

		/*
		 * Next time, start where we left off. (Hunting things, the family
		 * business..)
		 */
		if (ctx->reader->EndRecPtr != InvalidXLogRecPtr && confirm)
			LogicalConfirmReceivedLocation(ctx->reader->EndRecPtr);

		/* free context, call shutdown callback */
		FreeDecodingContext(ctx);

		ReplicationSlotRelease();
		InvalidateSystemCaches();
	}
	PG_CATCH();
	{
		/* clear all timetravel entries */
		InvalidateSystemCaches();

		PG_RE_THROW();
	}
	PG_END_TRY();

	return (Datum) 0;
}

/*
 * SQL function returning the changestream as text, consuming the data.
 */
Datum
pg_logical_slot_get_changes(PG_FUNCTION_ARGS)
{
	return pg_logical_slot_get_changes_guts(fcinfo, true, false);
}

/*
 * SQL function returning the changestream as text, only peeking ahead.
 */
Datum
pg_logical_slot_peek_changes(PG_FUNCTION_ARGS)
{
	return pg_logical_slot_get_changes_guts(fcinfo, false, false);
}

/*
 * SQL function returning the changestream in binary, consuming the data.
 */
Datum
pg_logical_slot_get_binary_changes(PG_FUNCTION_ARGS)
{
	return pg_logical_slot_get_changes_guts(fcinfo, true, true);
}

/*
 * SQL function returning the changestream in binary, only peeking ahead.
 */
Datum
pg_logical_slot_peek_binary_changes(PG_FUNCTION_ARGS)
{
<<<<<<< HEAD
	Datum		ret = pg_logical_slot_get_changes_guts(fcinfo, false, true);

	return ret;
}


/*
 * SQL function returning the changestream in binary, only peeking ahead.
 */
Datum
pg_logical_send_message_bytea(PG_FUNCTION_ARGS)
{
	bool transactional = PG_GETARG_BOOL(0);
	bytea *data = PG_GETARG_BYTEA_PP(1);
	XLogRecPtr lsn;

	lsn = LogStandbyMessage(VARDATA_ANY(data), VARSIZE_ANY_EXHDR(data), transactional);
	PG_RETURN_LSN(lsn);
}

Datum
pg_logical_send_message_text(PG_FUNCTION_ARGS)
{
	/* bytea and text are compatible */
	return pg_logical_send_message_bytea(fcinfo);
=======
	return pg_logical_slot_get_changes_guts(fcinfo, false, true);
>>>>>>> a1efb790
}<|MERGE_RESOLUTION|>--- conflicted
+++ resolved
@@ -514,10 +514,7 @@
 Datum
 pg_logical_slot_peek_binary_changes(PG_FUNCTION_ARGS)
 {
-<<<<<<< HEAD
-	Datum		ret = pg_logical_slot_get_changes_guts(fcinfo, false, true);
-
-	return ret;
+	return pg_logical_slot_get_changes_guts(fcinfo, false, true);
 }
 
 
@@ -540,7 +537,4 @@
 {
 	/* bytea and text are compatible */
 	return pg_logical_send_message_bytea(fcinfo);
-=======
-	return pg_logical_slot_get_changes_guts(fcinfo, false, true);
->>>>>>> a1efb790
 }