/*-------------------------------------------------------------------------
 *
 * createas.c
 *	  Execution of CREATE TABLE ... AS, a/k/a SELECT INTO.
 *	  Since CREATE MATERIALIZED VIEW shares syntax and most behaviors,
 *	  we implement that here, too.
 *
 * We implement this by diverting the query's normal output to a
 * specialized DestReceiver type.
 *
 * Formerly, CTAS was implemented as a variant of SELECT, which led
 * to assorted legacy behaviors that we still try to preserve, notably that
 * we must return a tuples-processed count in the completionTag.  (We no
 * longer do that for CTAS ... WITH NO DATA, however.)
 *
 * Portions Copyright (c) 1996-2014, PostgreSQL Global Development Group
 * Portions Copyright (c) 1994, Regents of the University of California
 *
 *
 * IDENTIFICATION
 *	  src/backend/commands/createas.c
 *
 *-------------------------------------------------------------------------
 */
#include "postgres.h"

#include "access/reloptions.h"
#include "access/htup_details.h"
#include "access/sysattr.h"
#include "access/xact.h"
#include "catalog/toasting.h"
#include "commands/createas.h"
#include "commands/matview.h"
#include "commands/prepare.h"
#include "commands/tablecmds.h"
#include "commands/view.h"
#include "miscadmin.h"
#include "nodes/makefuncs.h"
#include "nodes/nodeFuncs.h"
#include "parser/parse_clause.h"
#include "rewrite/rewriteHandler.h"
#include "storage/smgr.h"
#include "tcop/tcopprot.h"
#include "utils/builtins.h"
#include "utils/lsyscache.h"
#include "utils/rel.h"
#include "utils/snapmgr.h"


typedef struct
{
	DestReceiver pub;			/* publicly-known function pointers */
	IntoClause *into;			/* target relation specification */
	/* These fields are filled by intorel_startup: */
	Relation	rel;			/* relation to write to */
	CommandId	output_cid;		/* cmin to insert in output tuples */
	int			hi_options;		/* heap_insert performance options */
	BulkInsertState bistate;	/* bulk insert state */
} DR_intorel;

<<<<<<< HEAD
/* the OID of the created table, for ExecCreateTableAs consumption */
static Oid	CreateAsRelid = InvalidOid;

=======
/* utility functions for CTAS definition creation */
static Oid	create_ctas_internal(List *attrList, IntoClause *into);
static Oid	create_ctas_nodata(List *tlist, IntoClause *into);

/* DestReceiver routines for collecting data */
>>>>>>> 860f8fb1
static void intorel_startup(DestReceiver *self, int operation, TupleDesc typeinfo);
static void intorel_receive(TupleTableSlot *slot, DestReceiver *self);
static void intorel_shutdown(DestReceiver *self);
static void intorel_destroy(DestReceiver *self);


/*
 * create_ctas_internal
 *
 * Internal utility used for the creation of the definition of a relation
 * created via CREATE TABLE AS or a materialized view.  Caller needs to
 * provide a list of attributes (ColumnDef nodes).
 */
static Oid
create_ctas_internal(List *attrList, IntoClause *into)
{
	CreateStmt *create = makeNode(CreateStmt);
	bool		is_matview;
	char		relkind;
	Datum		toast_options;
	static char *validnsps[] = HEAP_RELOPT_NAMESPACES;
	Oid			intoRelationId;

	/* This code supports both CREATE TABLE AS and CREATE MATERIALIZED VIEW */
	is_matview = (into->viewQuery != NULL);
	relkind = is_matview ? RELKIND_MATVIEW : RELKIND_RELATION;

	/*
	 * Create the target relation by faking up a CREATE TABLE parsetree and
	 * passing it to DefineRelation.
	 */
	create->relation = into->rel;
	create->tableElts = attrList;
	create->inhRelations = NIL;
	create->ofTypename = NULL;
	create->constraints = NIL;
	create->options = into->options;
	create->oncommit = into->onCommit;
	create->tablespacename = into->tableSpaceName;
	create->if_not_exists = false;

	/*
	 * Create the relation.  (This will error out if there's an existing view,
	 * so we don't need more code to complain if "replace" is false.)
	 */
	intoRelationId = DefineRelation(create, relkind, InvalidOid);

	/*
	 * If necessary, create a TOAST table for the target table.  Note that
	 * NewRelationCreateToastTable ends with CommandCounterIncrement(), so
	 * that the TOAST table will be visible for insertion.
	 */
	CommandCounterIncrement();

	/* parse and validate reloptions for the toast table */
	toast_options = transformRelOptions((Datum) 0,
										create->options,
										"toast",
										validnsps,
										true, false);

	(void) heap_reloptions(RELKIND_TOASTVALUE, toast_options, true);

	NewRelationCreateToastTable(intoRelationId, toast_options);

	/* Create the "view" part of a materialized view. */
	if (is_matview)
	{
		/* StoreViewQuery scribbles on tree, so make a copy */
		Query	   *query = (Query *) copyObject(into->viewQuery);

		StoreViewQuery(intoRelationId, query, false);
		CommandCounterIncrement();
	}

	return intoRelationId;
}


/*
 * create_ctas_nodata
 *
 * Create CTAS or materialized view when WITH NO DATA is used, starting from
 * the targetlist of the SELECT or view definition.
 */
static Oid
create_ctas_nodata(List *tlist, IntoClause *into)
{
	List	   *attrList;
	ListCell   *t,
			   *lc;

	/*
	 * Build list of ColumnDefs from non-junk elements of the tlist.  If a
	 * column name list was specified in CREATE TABLE AS, override the column
	 * names in the query.  (Too few column names are OK, too many are not.)
	 */
	attrList = NIL;
	lc = list_head(into->colNames);
	foreach(t, tlist)
	{
		TargetEntry *tle = (TargetEntry *) lfirst(t);

		if (!tle->resjunk)
		{
			ColumnDef  *col;
			char	   *colname;

			if (lc)
			{
				colname = strVal(lfirst(lc));
				lc = lnext(lc);
			}
			else
				colname = tle->resname;

			col = makeColumnDef(colname,
								exprType((Node *) tle->expr),
								exprTypmod((Node *) tle->expr),
								exprCollation((Node *) tle->expr));

			/*
			 * It's possible that the column is of a collatable type but the
			 * collation could not be resolved, so double-check.  (We must
			 * check this here because DefineRelation would adopt the type's
			 * default collation rather than complaining.)
			 */
			if (!OidIsValid(col->collOid) &&
				type_is_collatable(col->typeName->typeOid))
				ereport(ERROR,
						(errcode(ERRCODE_INDETERMINATE_COLLATION),
						 errmsg("no collation was derived for column \"%s\" with collatable type %s",
								col->colname,
								format_type_be(col->typeName->typeOid)),
						 errhint("Use the COLLATE clause to set the collation explicitly.")));

			attrList = lappend(attrList, col);
		}
	}

	if (lc != NULL)
		ereport(ERROR,
				(errcode(ERRCODE_SYNTAX_ERROR),
				 errmsg("too many column names were specified")));

	/* Create the relation definition using the ColumnDef list */
	return create_ctas_internal(attrList, into);
}


/*
 * ExecCreateTableAs -- execute a CREATE TABLE AS command
 */
Oid
ExecCreateTableAs(CreateTableAsStmt *stmt, const char *queryString,
				  ParamListInfo params, char *completionTag)
{
	Query	   *query = (Query *) stmt->query;
	IntoClause *into = stmt->into;
	bool		is_matview = (into->viewQuery != NULL);
	DestReceiver *dest;
	Oid			save_userid = InvalidOid;
	int			save_sec_context = 0;
	int			save_nestlevel = 0;
	Oid			relOid;
	List	   *rewritten;
	PlannedStmt *plan;
	QueryDesc  *queryDesc;

	/*
	 * Create the tuple receiver object and insert info it will need
	 */
	dest = CreateIntoRelDestReceiver(into);

	/*
	 * The contained Query could be a SELECT, or an EXECUTE utility command.
	 * If the latter, we just pass it off to ExecuteQuery.
	 */
	Assert(IsA(query, Query));
	if (query->commandType == CMD_UTILITY &&
		IsA(query->utilityStmt, ExecuteStmt))
	{
		ExecuteStmt *estmt = (ExecuteStmt *) query->utilityStmt;

		Assert(!is_matview);	/* excluded by syntax */
		ExecuteQuery(estmt, into, queryString, params, dest, completionTag);

		relOid = CreateAsRelid;
		CreateAsRelid = InvalidOid;
		return relOid;
	}
	Assert(query->commandType == CMD_SELECT);

	/*
	 * For materialized views, lock down security-restricted operations and
	 * arrange to make GUC variable changes local to this command.  This is
	 * not necessary for security, but this keeps the behavior similar to
	 * REFRESH MATERIALIZED VIEW.  Otherwise, one could create a materialized
	 * view not possible to refresh.
	 */
	if (is_matview)
	{
		GetUserIdAndSecContext(&save_userid, &save_sec_context);
		SetUserIdAndSecContext(save_userid,
						   save_sec_context | SECURITY_RESTRICTED_OPERATION);
		save_nestlevel = NewGUCNestLevel();
	}

	if (into->skipData)
	{
		/*
		 * If WITH NO DATA was specified, do not go through the rewriter,
		 * planner and executor.  Just define the relation using a code path
		 * similar to CREATE VIEW.  This avoids dump/restore problems stemming
		 * from running the planner before all dependencies are set up.
		 */
		(void) create_ctas_nodata(query->targetList, into);
	}
	else
	{
		/*
		 * Parse analysis was done already, but we still have to run the rule
		 * rewriter.  We do not do AcquireRewriteLocks: we assume the query
		 * either came straight from the parser, or suitable locks were
		 * acquired by plancache.c.
		 *
		 * Because the rewriter and planner tend to scribble on the input, we
		 * make a preliminary copy of the source querytree.  This prevents
		 * problems in the case that CTAS is in a portal or plpgsql function
		 * and is executed repeatedly.  (See also the same hack in EXPLAIN and
		 * PREPARE.)
		 */
		rewritten = QueryRewrite((Query *) copyObject(query));

		/* SELECT should never rewrite to more or less than one SELECT query */
		if (list_length(rewritten) != 1)
			elog(ERROR, "unexpected rewrite result for %s",
				 is_matview ? "CREATE MATERIALIZED VIEW" :
				 "CREATE TABLE AS SELECT");
		query = (Query *) linitial(rewritten);
		Assert(query->commandType == CMD_SELECT);

		/* plan the query */
		plan = pg_plan_query(query, 0, params);

		/*
		 * Use a snapshot with an updated command ID to ensure this query sees
		 * results of any previously executed queries.  (This could only
		 * matter if the planner executed an allegedly-stable function that
		 * changed the database contents, but let's do it anyway to be
		 * parallel to the EXPLAIN code path.)
		 */
		PushCopiedSnapshot(GetActiveSnapshot());
		UpdateActiveSnapshotCommandId();

		/* Create a QueryDesc, redirecting output to our tuple receiver */
		queryDesc = CreateQueryDesc(plan, queryString,
									GetActiveSnapshot(), InvalidSnapshot,
									dest, params, 0);

		/* call ExecutorStart to prepare the plan for execution */
		ExecutorStart(queryDesc, GetIntoRelEFlags(into));

		/* run the plan to completion */
		ExecutorRun(queryDesc, ForwardScanDirection, 0L);

		/* save the rowcount if we're given a completionTag to fill */
		if (completionTag)
			snprintf(completionTag, COMPLETION_TAG_BUFSIZE,
					 "SELECT %u", queryDesc->estate->es_processed);

		/* and clean up */
		ExecutorFinish(queryDesc);
		ExecutorEnd(queryDesc);

		FreeQueryDesc(queryDesc);

		PopActiveSnapshot();
	}

	if (is_matview)
	{
		/* Roll back any GUC changes */
		AtEOXact_GUC(false, save_nestlevel);

		/* Restore userid and security context */
		SetUserIdAndSecContext(save_userid, save_sec_context);
	}

	relOid = CreateAsRelid;
	CreateAsRelid = InvalidOid;

	return relOid;
}

/*
 * GetIntoRelEFlags --- compute executor flags needed for CREATE TABLE AS
 *
 * This is exported because EXPLAIN and PREPARE need it too.  (Note: those
 * callers still need to deal explicitly with the skipData flag; since they
 * use different methods for suppressing execution, it doesn't seem worth
 * trying to encapsulate that part.)
 */
int
GetIntoRelEFlags(IntoClause *intoClause)
{
	int			flags;

	/*
	 * We need to tell the executor whether it has to produce OIDs or not,
	 * because it doesn't have enough information to do so itself (since we
	 * can't build the target relation until after ExecutorStart).
	 *
	 * Disallow the OIDS option for materialized views.
	 */
	if (interpretOidsOption(intoClause->options,
							(intoClause->viewQuery == NULL)))
		flags = EXEC_FLAG_WITH_OIDS;
	else
		flags = EXEC_FLAG_WITHOUT_OIDS;

	if (intoClause->skipData)
		flags |= EXEC_FLAG_WITH_NO_DATA;

	return flags;
}

/*
 * CreateIntoRelDestReceiver -- create a suitable DestReceiver object
 *
 * intoClause will be NULL if called from CreateDestReceiver(), in which
 * case it has to be provided later.  However, it is convenient to allow
 * self->into to be filled in immediately for other callers.
 */
DestReceiver *
CreateIntoRelDestReceiver(IntoClause *intoClause)
{
	DR_intorel *self = (DR_intorel *) palloc0(sizeof(DR_intorel));

	self->pub.receiveSlot = intorel_receive;
	self->pub.rStartup = intorel_startup;
	self->pub.rShutdown = intorel_shutdown;
	self->pub.rDestroy = intorel_destroy;
	self->pub.mydest = DestIntoRel;
	self->into = intoClause;
	/* other private fields will be set during intorel_startup */

	return (DestReceiver *) self;
}

/*
 * intorel_startup --- executor startup
 */
static void
intorel_startup(DestReceiver *self, int operation, TupleDesc typeinfo)
{
	DR_intorel *myState = (DR_intorel *) self;
	IntoClause *into = myState->into;
	bool		is_matview;
	char		relkind;
	List	   *attrList;
	Oid			intoRelationId;
	Relation	intoRelationDesc;
	RangeTblEntry *rte;
	ListCell   *lc;
	int			attnum;

	Assert(into != NULL);		/* else somebody forgot to set it */

	/* This code supports both CREATE TABLE AS and CREATE MATERIALIZED VIEW */
	is_matview = (into->viewQuery != NULL);
	relkind = is_matview ? RELKIND_MATVIEW : RELKIND_RELATION;

	/*
	 * Build column definitions using "pre-cooked" type and collation info. If
	 * a column name list was specified in CREATE TABLE AS, override the
	 * column names derived from the query.  (Too few column names are OK, too
	 * many are not.)
	 */
	attrList = NIL;
	lc = list_head(into->colNames);
	for (attnum = 0; attnum < typeinfo->natts; attnum++)
	{
		Form_pg_attribute attribute = typeinfo->attrs[attnum];
		ColumnDef  *col;
		char	   *colname;

		if (lc)
		{
			colname = strVal(lfirst(lc));
			lc = lnext(lc);
		}
		else
			colname = NameStr(attribute->attname);

		col = makeColumnDef(colname,
							attribute->atttypid,
							attribute->atttypmod,
							attribute->attcollation);

		/*
		 * It's possible that the column is of a collatable type but the
		 * collation could not be resolved, so double-check.  (We must check
		 * this here because DefineRelation would adopt the type's default
		 * collation rather than complaining.)
		 */
		if (!OidIsValid(col->collOid) &&
			type_is_collatable(col->typeName->typeOid))
			ereport(ERROR,
					(errcode(ERRCODE_INDETERMINATE_COLLATION),
					 errmsg("no collation was derived for column \"%s\" with collatable type %s",
							col->colname,
							format_type_be(col->typeName->typeOid)),
					 errhint("Use the COLLATE clause to set the collation explicitly.")));

		attrList = lappend(attrList, col);
	}

	if (lc != NULL)
		ereport(ERROR,
				(errcode(ERRCODE_SYNTAX_ERROR),
				 errmsg("too many column names were specified")));

	/*
	 * Actually create the target table
	 */
	intoRelationId = create_ctas_internal(attrList, into);

	/*
	 * Finally we can open the target table
	 */
	intoRelationDesc = heap_open(intoRelationId, AccessExclusiveLock);

	/*
	 * Check INSERT permission on the constructed table.
	 *
	 * XXX: It would arguably make sense to skip this check if into->skipData
	 * is true.
	 */
	rte = makeNode(RangeTblEntry);
	rte->rtekind = RTE_RELATION;
	rte->relid = intoRelationId;
	rte->relkind = relkind;
	rte->requiredPerms = ACL_INSERT;

	for (attnum = 1; attnum <= intoRelationDesc->rd_att->natts; attnum++)
		rte->modifiedCols = bms_add_member(rte->modifiedCols,
								attnum - FirstLowInvalidHeapAttributeNumber);

	ExecCheckRTPerms(list_make1(rte), true);

	/*
	 * Tentatively mark the target as populated, if it's a matview and we're
	 * going to fill it; otherwise, no change needed.
	 */
	if (is_matview && !into->skipData)
		SetMatViewPopulatedState(intoRelationDesc, true);

	/*
	 * Fill private fields of myState for use by later routines
	 */
	myState->rel = intoRelationDesc;
	myState->output_cid = GetCurrentCommandId(true);

	/* and remember the new relation's OID for ExecCreateTableAs */
	CreateAsRelid = RelationGetRelid(myState->rel);

	/*
	 * We can skip WAL-logging the insertions, unless PITR or streaming
	 * replication is in use. We can skip the FSM in any case.
	 */
	myState->hi_options = HEAP_INSERT_SKIP_FSM |
		(XLogIsNeeded() ? 0 : HEAP_INSERT_SKIP_WAL);
	myState->bistate = GetBulkInsertState();

	/* Not using WAL requires smgr_targblock be initially invalid */
	Assert(RelationGetTargetBlock(intoRelationDesc) == InvalidBlockNumber);
}

/*
 * intorel_receive --- receive one tuple
 */
static void
intorel_receive(TupleTableSlot *slot, DestReceiver *self)
{
	DR_intorel *myState = (DR_intorel *) self;
	HeapTuple	tuple;

	/*
	 * get the heap tuple out of the tuple table slot, making sure we have a
	 * writable copy
	 */
	tuple = ExecMaterializeSlot(slot);

	/*
	 * force assignment of new OID (see comments in ExecInsert)
	 */
	if (myState->rel->rd_rel->relhasoids)
		HeapTupleSetOid(tuple, InvalidOid);

	heap_insert(myState->rel,
				tuple,
				myState->output_cid,
				myState->hi_options,
				myState->bistate);

	/* We know this is a newly created relation, so there are no indexes */
}

/*
 * intorel_shutdown --- executor end
 */
static void
intorel_shutdown(DestReceiver *self)
{
	DR_intorel *myState = (DR_intorel *) self;

	FreeBulkInsertState(myState->bistate);

	/* If we skipped using WAL, must heap_sync before commit */
	if (myState->hi_options & HEAP_INSERT_SKIP_WAL)
		heap_sync(myState->rel);

	/* close rel, but keep lock until commit */
	heap_close(myState->rel, NoLock);
	myState->rel = NULL;
}

/*
 * intorel_destroy --- release DestReceiver object
 */
static void
intorel_destroy(DestReceiver *self)
{
	pfree(self);
}<|MERGE_RESOLUTION|>--- conflicted
+++ resolved
@@ -58,17 +58,14 @@
 	BulkInsertState bistate;	/* bulk insert state */
 } DR_intorel;
 
-<<<<<<< HEAD
 /* the OID of the created table, for ExecCreateTableAs consumption */
 static Oid	CreateAsRelid = InvalidOid;
 
-=======
 /* utility functions for CTAS definition creation */
 static Oid	create_ctas_internal(List *attrList, IntoClause *into);
 static Oid	create_ctas_nodata(List *tlist, IntoClause *into);
 
 /* DestReceiver routines for collecting data */
->>>>>>> 860f8fb1
 static void intorel_startup(DestReceiver *self, int operation, TupleDesc typeinfo);
 static void intorel_receive(TupleTableSlot *slot, DestReceiver *self);
 static void intorel_shutdown(DestReceiver *self);
