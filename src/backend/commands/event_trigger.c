/*-------------------------------------------------------------------------
 *
 * event_trigger.c
 *	  PostgreSQL EVENT TRIGGER support code.
 *
 * Portions Copyright (c) 1996-2015, PostgreSQL Global Development Group
 * Portions Copyright (c) 1994, Regents of the University of California
 *
 * IDENTIFICATION
 *	  src/backend/commands/event_trigger.c
 *
 *-------------------------------------------------------------------------
 */
#include "postgres.h"

#include "access/htup_details.h"
#include "access/xact.h"
#include "catalog/dependency.h"
#include "catalog/indexing.h"
#include "catalog/objectaccess.h"
#include "catalog/pg_event_trigger.h"
#include "catalog/pg_namespace.h"
#include "catalog/pg_proc.h"
#include "catalog/pg_trigger.h"
#include "catalog/pg_type.h"
#include "commands/dbcommands.h"
#include "commands/event_trigger.h"
#include "commands/extension.h"
#include "commands/trigger.h"
#include "funcapi.h"
#include "parser/parse_func.h"
#include "pgstat.h"
#include "lib/ilist.h"
#include "miscadmin.h"
#include "tcop/deparse_utility.h"
#include "utils/acl.h"
#include "utils/builtins.h"
#include "utils/evtcache.h"
#include "utils/fmgroids.h"
#include "utils/json.h"
#include "utils/jsonb.h"
#include "utils/lsyscache.h"
#include "utils/memutils.h"
#include "utils/rel.h"
#include "utils/tqual.h"
#include "utils/syscache.h"
#include "tcop/utility.h"

typedef struct EventTriggerQueryState
{
	/* sql_drop */
	slist_head	SQLDropList;
	bool		in_sql_drop;

	/* table_rewrite */
	Oid			table_rewrite_oid;	/* InvalidOid, or set for table_rewrite event */
	int			table_rewrite_reason;	/* AT_REWRITE reason */

	MemoryContext cxt;
	StashedCommand *curcmd;
	List	   *stash;		/* list of StashedCommand; see deparse_utility.h */
	struct EventTriggerQueryState *previous;
} EventTriggerQueryState;

static EventTriggerQueryState *currentEventTriggerState = NULL;

typedef struct
{
	const char *obtypename;
	bool		supported;
} event_trigger_support_data;

typedef enum
{
	EVENT_TRIGGER_COMMAND_TAG_OK,
	EVENT_TRIGGER_COMMAND_TAG_NOT_SUPPORTED,
	EVENT_TRIGGER_COMMAND_TAG_NOT_RECOGNIZED
} event_trigger_command_tag_check_result;

/* XXX merge this with ObjectTypeMap? */
static event_trigger_support_data event_trigger_support[] = {
	{"AGGREGATE", true},
	{"CAST", true},
	{"CONSTRAINT", true},
	{"COLLATION", true},
	{"CONVERSION", true},
	{"DATABASE", false},
	{"DOMAIN", true},
	{"EXTENSION", true},
	{"EVENT TRIGGER", false},
	{"FOREIGN DATA WRAPPER", true},
	{"FOREIGN TABLE", true},
	{"FUNCTION", true},
	{"INDEX", true},
	{"LANGUAGE", true},
	{"MATERIALIZED VIEW", true},
	{"OPERATOR", true},
	{"OPERATOR CLASS", true},
	{"OPERATOR FAMILY", true},
	{"POLICY", true},
	{"ROLE", false},
	{"RULE", true},
	{"SCHEMA", true},
	{"SEQUENCE", true},
	{"SERVER", true},
	{"TABLE", true},
	{"TABLESPACE", false},
	{"TRIGGER", true},
	{"TEXT SEARCH CONFIGURATION", true},
	{"TEXT SEARCH DICTIONARY", true},
	{"TEXT SEARCH PARSER", true},
	{"TEXT SEARCH TEMPLATE", true},
	{"TYPE", true},
	{"USER MAPPING", true},
	{"VIEW", true},
	{NULL, false}
};

/* Support for dropped objects */
typedef struct SQLDropObject
{
	ObjectAddress address;
	const char *schemaname;
	const char *objname;
	const char *objidentity;
	const char *objecttype;
	List	   *addrnames;
	List	   *addrargs;
	bool		original;
	bool		normal;
	slist_node	next;
} SQLDropObject;

static void AlterEventTriggerOwner_internal(Relation rel,
								HeapTuple tup,
								Oid newOwnerId);
static event_trigger_command_tag_check_result check_ddl_tag(const char *tag);
static event_trigger_command_tag_check_result check_table_rewrite_ddl_tag(
	const char *tag);
static void error_duplicate_filter_variable(const char *defname);
static Datum filter_list_to_array(List *filterlist);
static Oid insert_event_trigger_tuple(char *trigname, char *eventname,
						   Oid evtOwner, Oid funcoid, List *tags);
static void validate_ddl_tags(const char *filtervar, List *taglist);
static void validate_table_rewrite_tags(const char *filtervar, List *taglist);
static void EventTriggerInvoke(List *fn_oid_list, EventTriggerData *trigdata);

/*
 * Create an event trigger.
 */
Oid
CreateEventTrigger(CreateEventTrigStmt *stmt)
{
	HeapTuple	tuple;
	Oid			funcoid;
	Oid			funcrettype;
	Oid			evtowner = GetUserId();
	ListCell   *lc;
	List	   *tags = NULL;

	/*
	 * It would be nice to allow database owners or even regular users to do
	 * this, but there are obvious privilege escalation risks which would have
	 * to somehow be plugged first.
	 */
	if (!superuser())
		ereport(ERROR,
				(errcode(ERRCODE_INSUFFICIENT_PRIVILEGE),
				 errmsg("permission denied to create event trigger \"%s\"",
						stmt->trigname),
				 errhint("Must be superuser to create an event trigger.")));

	/* Validate event name. */
	if (strcmp(stmt->eventname, "ddl_command_start") != 0 &&
		strcmp(stmt->eventname, "ddl_command_end") != 0 &&
		strcmp(stmt->eventname, "sql_drop") != 0 &&
		strcmp(stmt->eventname, "table_rewrite") != 0)
		ereport(ERROR,
				(errcode(ERRCODE_SYNTAX_ERROR),
				 errmsg("unrecognized event name \"%s\"",
						stmt->eventname)));

	/* Validate filter conditions. */
	foreach(lc, stmt->whenclause)
	{
		DefElem    *def = (DefElem *) lfirst(lc);

		if (strcmp(def->defname, "tag") == 0)
		{
			if (tags != NULL)
				error_duplicate_filter_variable(def->defname);
			tags = (List *) def->arg;
		}
		else
			ereport(ERROR,
					(errcode(ERRCODE_SYNTAX_ERROR),
			   errmsg("unrecognized filter variable \"%s\"", def->defname)));
	}

	/* Validate tag list, if any. */
	if ((strcmp(stmt->eventname, "ddl_command_start") == 0 ||
		 strcmp(stmt->eventname, "ddl_command_end") == 0 ||
		 strcmp(stmt->eventname, "sql_drop") == 0)
		&& tags != NULL)
		validate_ddl_tags("tag", tags);
	else if (strcmp(stmt->eventname, "table_rewrite") == 0
			 && tags != NULL)
		validate_table_rewrite_tags("tag", tags);

	/*
	 * Give user a nice error message if an event trigger of the same name
	 * already exists.
	 */
	tuple = SearchSysCache1(EVENTTRIGGERNAME, CStringGetDatum(stmt->trigname));
	if (HeapTupleIsValid(tuple))
		ereport(ERROR,
				(errcode(ERRCODE_DUPLICATE_OBJECT),
				 errmsg("event trigger \"%s\" already exists",
						stmt->trigname)));

	/* Find and validate the trigger function. */
	funcoid = LookupFuncName(stmt->funcname, 0, NULL, false);
	funcrettype = get_func_rettype(funcoid);
	if (funcrettype != EVTTRIGGEROID)
		ereport(ERROR,
				(errcode(ERRCODE_INVALID_OBJECT_DEFINITION),
				 errmsg("function \"%s\" must return type \"event_trigger\"",
						NameListToString(stmt->funcname))));

	/* Insert catalog entries. */
	return insert_event_trigger_tuple(stmt->trigname, stmt->eventname,
									  evtowner, funcoid, tags);
}

/*
 * Validate DDL command tags.
 */
static void
validate_ddl_tags(const char *filtervar, List *taglist)
{
	ListCell   *lc;

	foreach(lc, taglist)
	{
		const char *tag = strVal(lfirst(lc));
		event_trigger_command_tag_check_result result;

		result = check_ddl_tag(tag);
		if (result == EVENT_TRIGGER_COMMAND_TAG_NOT_RECOGNIZED)
			ereport(ERROR,
					(errcode(ERRCODE_SYNTAX_ERROR),
					 errmsg("filter value \"%s\" not recognized for filter variable \"%s\"",
							tag, filtervar)));
		if (result == EVENT_TRIGGER_COMMAND_TAG_NOT_SUPPORTED)
			ereport(ERROR,
					(errcode(ERRCODE_FEATURE_NOT_SUPPORTED),
			/* translator: %s represents an SQL statement name */
					 errmsg("event triggers are not supported for %s",
							tag)));
	}
}

static event_trigger_command_tag_check_result
check_ddl_tag(const char *tag)
{
	const char *obtypename;
	event_trigger_support_data *etsd;

	/*
	 * Handle some idiosyncratic special cases.
	 */
	if (pg_strcasecmp(tag, "CREATE TABLE AS") == 0 ||
		pg_strcasecmp(tag, "SELECT INTO") == 0 ||
		pg_strcasecmp(tag, "REFRESH MATERIALIZED VIEW") == 0 ||
		pg_strcasecmp(tag, "ALTER DEFAULT PRIVILEGES") == 0 ||
		pg_strcasecmp(tag, "ALTER LARGE OBJECT") == 0 ||
		pg_strcasecmp(tag, "COMMENT") == 0 ||
		pg_strcasecmp(tag, "GRANT") == 0 ||
		pg_strcasecmp(tag, "REVOKE") == 0 ||
		pg_strcasecmp(tag, "DROP OWNED") == 0 ||
		pg_strcasecmp(tag, "IMPORT FOREIGN SCHEMA") == 0 ||
		pg_strcasecmp(tag, "SECURITY LABEL") == 0)
		return EVENT_TRIGGER_COMMAND_TAG_OK;

	/*
	 * Otherwise, command should be CREATE, ALTER, or DROP.
	 */
	if (pg_strncasecmp(tag, "CREATE ", 7) == 0)
		obtypename = tag + 7;
	else if (pg_strncasecmp(tag, "ALTER ", 6) == 0)
		obtypename = tag + 6;
	else if (pg_strncasecmp(tag, "DROP ", 5) == 0)
		obtypename = tag + 5;
	else
		return EVENT_TRIGGER_COMMAND_TAG_NOT_RECOGNIZED;

	/*
	 * ...and the object type should be something recognizable.
	 */
	for (etsd = event_trigger_support; etsd->obtypename != NULL; etsd++)
		if (pg_strcasecmp(etsd->obtypename, obtypename) == 0)
			break;
	if (etsd->obtypename == NULL)
		return EVENT_TRIGGER_COMMAND_TAG_NOT_RECOGNIZED;
	if (!etsd->supported)
		return EVENT_TRIGGER_COMMAND_TAG_NOT_SUPPORTED;
	return EVENT_TRIGGER_COMMAND_TAG_OK;
}

/*
 * Validate DDL command tags for event table_rewrite.
 */
static void
validate_table_rewrite_tags(const char *filtervar, List *taglist)
{
	ListCell   *lc;

	foreach(lc, taglist)
	{
		const char *tag = strVal(lfirst(lc));
		event_trigger_command_tag_check_result result;

		result = check_table_rewrite_ddl_tag(tag);
		if (result == EVENT_TRIGGER_COMMAND_TAG_NOT_SUPPORTED)
			ereport(ERROR,
					(errcode(ERRCODE_FEATURE_NOT_SUPPORTED),
			/* translator: %s represents an SQL statement name */
					 errmsg("event triggers are not supported for %s",
							tag)));
	}
}

static event_trigger_command_tag_check_result
check_table_rewrite_ddl_tag(const char *tag)
{
	if (pg_strcasecmp(tag, "ALTER TABLE") == 0)
		return EVENT_TRIGGER_COMMAND_TAG_OK;

	return EVENT_TRIGGER_COMMAND_TAG_NOT_SUPPORTED;
}

/*
 * Complain about a duplicate filter variable.
 */
static void
error_duplicate_filter_variable(const char *defname)
{
	ereport(ERROR,
			(errcode(ERRCODE_SYNTAX_ERROR),
			 errmsg("filter variable \"%s\" specified more than once",
					defname)));
}

/*
 * Insert the new pg_event_trigger row and record dependencies.
 */
static Oid
insert_event_trigger_tuple(char *trigname, char *eventname, Oid evtOwner,
						   Oid funcoid, List *taglist)
{
	Relation	tgrel;
	Oid			trigoid;
	HeapTuple	tuple;
	Datum		values[Natts_pg_trigger];
	bool		nulls[Natts_pg_trigger];
	NameData	evtnamedata,
				evteventdata;
	ObjectAddress myself,
				referenced;

	/* Open pg_event_trigger. */
	tgrel = heap_open(EventTriggerRelationId, RowExclusiveLock);

	/* Build the new pg_trigger tuple. */
	memset(nulls, false, sizeof(nulls));
	namestrcpy(&evtnamedata, trigname);
	values[Anum_pg_event_trigger_evtname - 1] = NameGetDatum(&evtnamedata);
	namestrcpy(&evteventdata, eventname);
	values[Anum_pg_event_trigger_evtevent - 1] = NameGetDatum(&evteventdata);
	values[Anum_pg_event_trigger_evtowner - 1] = ObjectIdGetDatum(evtOwner);
	values[Anum_pg_event_trigger_evtfoid - 1] = ObjectIdGetDatum(funcoid);
	values[Anum_pg_event_trigger_evtenabled - 1] =
		CharGetDatum(TRIGGER_FIRES_ON_ORIGIN);
	if (taglist == NIL)
		nulls[Anum_pg_event_trigger_evttags - 1] = true;
	else
		values[Anum_pg_event_trigger_evttags - 1] =
			filter_list_to_array(taglist);

	/* Insert heap tuple. */
	tuple = heap_form_tuple(tgrel->rd_att, values, nulls);
	trigoid = simple_heap_insert(tgrel, tuple);
	CatalogUpdateIndexes(tgrel, tuple);
	heap_freetuple(tuple);

	/* Depend on owner. */
	recordDependencyOnOwner(EventTriggerRelationId, trigoid, evtOwner);

	/* Depend on event trigger function. */
	myself.classId = EventTriggerRelationId;
	myself.objectId = trigoid;
	myself.objectSubId = 0;
	referenced.classId = ProcedureRelationId;
	referenced.objectId = funcoid;
	referenced.objectSubId = 0;
	recordDependencyOn(&myself, &referenced, DEPENDENCY_NORMAL);

	/* Depend on extension, if any. */
	recordDependencyOnCurrentExtension(&myself, false);

	/* Post creation hook for new event trigger */
	InvokeObjectPostCreateHook(EventTriggerRelationId, trigoid, 0);

	/* Close pg_event_trigger. */
	heap_close(tgrel, RowExclusiveLock);

	return trigoid;
}

/*
 * In the parser, a clause like WHEN tag IN ('cmd1', 'cmd2') is represented
 * by a DefElem whose value is a List of String nodes; in the catalog, we
 * store the list of strings as a text array.  This function transforms the
 * former representation into the latter one.
 *
 * For cleanliness, we store command tags in the catalog as text.  It's
 * possible (although not currently anticipated) that we might have
 * a case-sensitive filter variable in the future, in which case this would
 * need some further adjustment.
 */
static Datum
filter_list_to_array(List *filterlist)
{
	ListCell   *lc;
	Datum	   *data;
	int			i = 0,
				l = list_length(filterlist);

	data = (Datum *) palloc(l * sizeof(Datum));

	foreach(lc, filterlist)
	{
		const char *value = strVal(lfirst(lc));
		char	   *result,
				   *p;

		result = pstrdup(value);
		for (p = result; *p; p++)
			*p = pg_ascii_toupper((unsigned char) *p);
		data[i++] = PointerGetDatum(cstring_to_text(result));
		pfree(result);
	}

	return PointerGetDatum(construct_array(data, l, TEXTOID, -1, false, 'i'));
}

/*
 * Guts of event trigger deletion.
 */
void
RemoveEventTriggerById(Oid trigOid)
{
	Relation	tgrel;
	HeapTuple	tup;

	tgrel = heap_open(EventTriggerRelationId, RowExclusiveLock);

	tup = SearchSysCache1(EVENTTRIGGEROID, ObjectIdGetDatum(trigOid));
	if (!HeapTupleIsValid(tup))
		elog(ERROR, "cache lookup failed for event trigger %u", trigOid);

	simple_heap_delete(tgrel, &tup->t_self);

	ReleaseSysCache(tup);

	heap_close(tgrel, RowExclusiveLock);
}

/*
 * ALTER EVENT TRIGGER foo ENABLE|DISABLE|ENABLE ALWAYS|REPLICA
 */
Oid
AlterEventTrigger(AlterEventTrigStmt *stmt)
{
	Relation	tgrel;
	HeapTuple	tup;
	Oid			trigoid;
	Form_pg_event_trigger evtForm;
	char		tgenabled = stmt->tgenabled;

	tgrel = heap_open(EventTriggerRelationId, RowExclusiveLock);

	tup = SearchSysCacheCopy1(EVENTTRIGGERNAME,
							  CStringGetDatum(stmt->trigname));
	if (!HeapTupleIsValid(tup))
		ereport(ERROR,
				(errcode(ERRCODE_UNDEFINED_OBJECT),
				 errmsg("event trigger \"%s\" does not exist",
						stmt->trigname)));

	trigoid = HeapTupleGetOid(tup);

	if (!pg_event_trigger_ownercheck(trigoid, GetUserId()))
		aclcheck_error(ACLCHECK_NOT_OWNER, ACL_KIND_EVENT_TRIGGER,
					   stmt->trigname);

	/* tuple is a copy, so we can modify it below */
	evtForm = (Form_pg_event_trigger) GETSTRUCT(tup);
	evtForm->evtenabled = tgenabled;

	simple_heap_update(tgrel, &tup->t_self, tup);
	CatalogUpdateIndexes(tgrel, tup);

	InvokeObjectPostAlterHook(EventTriggerRelationId,
							  trigoid, 0);

	/* clean up */
	heap_freetuple(tup);
	heap_close(tgrel, RowExclusiveLock);

	return trigoid;
}

/*
 * Change event trigger's owner -- by name
 */
Oid
AlterEventTriggerOwner(const char *name, Oid newOwnerId)
{
	Oid			evtOid;
	HeapTuple	tup;
	Relation	rel;

	rel = heap_open(EventTriggerRelationId, RowExclusiveLock);

	tup = SearchSysCacheCopy1(EVENTTRIGGERNAME, CStringGetDatum(name));

	if (!HeapTupleIsValid(tup))
		ereport(ERROR,
				(errcode(ERRCODE_UNDEFINED_OBJECT),
				 errmsg("event trigger \"%s\" does not exist", name)));

	evtOid = HeapTupleGetOid(tup);

	AlterEventTriggerOwner_internal(rel, tup, newOwnerId);

	heap_freetuple(tup);

	heap_close(rel, RowExclusiveLock);

	return evtOid;
}

/*
 * Change event trigger owner, by OID
 */
void
AlterEventTriggerOwner_oid(Oid trigOid, Oid newOwnerId)
{
	HeapTuple	tup;
	Relation	rel;

	rel = heap_open(EventTriggerRelationId, RowExclusiveLock);

	tup = SearchSysCacheCopy1(EVENTTRIGGEROID, ObjectIdGetDatum(trigOid));

	if (!HeapTupleIsValid(tup))
		ereport(ERROR,
				(errcode(ERRCODE_UNDEFINED_OBJECT),
			   errmsg("event trigger with OID %u does not exist", trigOid)));

	AlterEventTriggerOwner_internal(rel, tup, newOwnerId);

	heap_freetuple(tup);

	heap_close(rel, RowExclusiveLock);
}

/*
 * Internal workhorse for changing an event trigger's owner
 */
static void
AlterEventTriggerOwner_internal(Relation rel, HeapTuple tup, Oid newOwnerId)
{
	Form_pg_event_trigger form;

	form = (Form_pg_event_trigger) GETSTRUCT(tup);

	if (form->evtowner == newOwnerId)
		return;

	if (!pg_event_trigger_ownercheck(HeapTupleGetOid(tup), GetUserId()))
		aclcheck_error(ACLCHECK_NOT_OWNER, ACL_KIND_EVENT_TRIGGER,
					   NameStr(form->evtname));

	/* New owner must be a superuser */
	if (!superuser_arg(newOwnerId))
		ereport(ERROR,
				(errcode(ERRCODE_INSUFFICIENT_PRIVILEGE),
		  errmsg("permission denied to change owner of event trigger \"%s\"",
				 NameStr(form->evtname)),
			 errhint("The owner of an event trigger must be a superuser.")));

	form->evtowner = newOwnerId;
	simple_heap_update(rel, &tup->t_self, tup);
	CatalogUpdateIndexes(rel, tup);

	/* Update owner dependency reference */
	changeDependencyOnOwner(EventTriggerRelationId,
							HeapTupleGetOid(tup),
							newOwnerId);

	InvokeObjectPostAlterHook(EventTriggerRelationId,
							  HeapTupleGetOid(tup), 0);
}

/*
 * get_event_trigger_oid - Look up an event trigger by name to find its OID.
 *
 * If missing_ok is false, throw an error if trigger not found.  If
 * true, just return InvalidOid.
 */
Oid
get_event_trigger_oid(const char *trigname, bool missing_ok)
{
	Oid			oid;

	oid = GetSysCacheOid1(EVENTTRIGGERNAME, CStringGetDatum(trigname));
	if (!OidIsValid(oid) && !missing_ok)
		ereport(ERROR,
				(errcode(ERRCODE_UNDEFINED_OBJECT),
				 errmsg("event trigger \"%s\" does not exist", trigname)));
	return oid;
}

/*
 * Return true when we want to fire given Event Trigger and false otherwise,
 * filtering on the session replication role and the event trigger registered
 * tags matching.
 */
static bool
filter_event_trigger(const char **tag, EventTriggerCacheItem *item)
{
	/*
	 * Filter by session replication role, knowing that we never see disabled
	 * items down here.
	 */
	if (SessionReplicationRole == SESSION_REPLICATION_ROLE_REPLICA)
	{
		if (item->enabled == TRIGGER_FIRES_ON_ORIGIN)
			return false;
	}
	else
	{
		if (item->enabled == TRIGGER_FIRES_ON_REPLICA)
			return false;
	}

	/* Filter by tags, if any were specified. */
	if (item->ntags != 0 && bsearch(tag, item->tag,
									item->ntags, sizeof(char *),
									pg_qsort_strcmp) == NULL)
		return false;

	/* if we reach that point, we're not filtering out this item */
	return true;
}

/*
 * Setup for running triggers for the given event.  Return value is an OID list
 * of functions to run; if there are any, trigdata is filled with an
 * appropriate EventTriggerData for them to receive.
 */
static List *
EventTriggerCommonSetup(Node *parsetree,
						EventTriggerEvent event, const char *eventstr,
						EventTriggerData *trigdata)
{
	const char *tag;
	List	   *cachelist;
	ListCell   *lc;
	List	   *runlist = NIL;

	/*
	 * We want the list of command tags for which this procedure is actually
	 * invoked to match up exactly with the list that CREATE EVENT TRIGGER
	 * accepts.  This debugging cross-check will throw an error if this
	 * function is invoked for a command tag that CREATE EVENT TRIGGER won't
	 * accept.  (Unfortunately, there doesn't seem to be any simple, automated
	 * way to verify that CREATE EVENT TRIGGER doesn't accept extra stuff that
	 * never reaches this control point.)
	 *
	 * If this cross-check fails for you, you probably need to either adjust
	 * standard_ProcessUtility() not to invoke event triggers for the command
	 * type in question, or you need to adjust check_ddl_tag to accept the
	 * relevant command tag.
	 */
#ifdef USE_ASSERT_CHECKING
	{
		const char *dbgtag;

		dbgtag = CreateCommandTag(parsetree);
		if (event == EVT_DDLCommandStart ||
			event == EVT_DDLCommandEnd   ||
			event == EVT_SQLDrop)
		{
			if (check_ddl_tag(dbgtag) != EVENT_TRIGGER_COMMAND_TAG_OK)
				elog(ERROR, "unexpected command tag \"%s\"", dbgtag);
		}
		else if (event == EVT_TableRewrite)
		{
			if (check_table_rewrite_ddl_tag(dbgtag) != EVENT_TRIGGER_COMMAND_TAG_OK)
				elog(ERROR, "unexpected command tag \"%s\"", dbgtag);
		}
	}
#endif

	/* Use cache to find triggers for this event; fast exit if none. */
	cachelist = EventCacheLookup(event);
	if (cachelist == NIL)
		return NIL;

	/* Get the command tag. */
	tag = CreateCommandTag(parsetree);

	/*
	 * Filter list of event triggers by command tag, and copy them into our
	 * memory context.  Once we start running the command trigers, or indeed
	 * once we do anything at all that touches the catalogs, an invalidation
	 * might leave cachelist pointing at garbage, so we must do this before we
	 * can do much else.
	 */
	foreach(lc, cachelist)
	{
		EventTriggerCacheItem *item = lfirst(lc);

		if (filter_event_trigger(&tag, item))
		{
			/* We must plan to fire this trigger. */
			runlist = lappend_oid(runlist, item->fnoid);
		}
	}

	/* don't spend any more time on this if no functions to run */
	if (runlist == NIL)
		return NIL;

	trigdata->type = T_EventTriggerData;
	trigdata->event = eventstr;
	trigdata->parsetree = parsetree;
	trigdata->tag = tag;

	return runlist;
}

/*
 * Fire ddl_command_start triggers.
 */
void
EventTriggerDDLCommandStart(Node *parsetree)
{
	List	   *runlist;
	EventTriggerData trigdata;

	/*
	 * Event Triggers are completely disabled in standalone mode.  There are
	 * (at least) two reasons for this:
	 *
	 * 1. A sufficiently broken event trigger might not only render the
	 * database unusable, but prevent disabling itself to fix the situation.
	 * In this scenario, restarting in standalone mode provides an escape
	 * hatch.
	 *
	 * 2. BuildEventTriggerCache relies on systable_beginscan_ordered, and
	 * therefore will malfunction if pg_event_trigger's indexes are damaged.
	 * To allow recovery from a damaged index, we need some operating mode
	 * wherein event triggers are disabled.  (Or we could implement
	 * heapscan-and-sort logic for that case, but having disaster recovery
	 * scenarios depend on code that's otherwise untested isn't appetizing.)
	 */
	if (!IsUnderPostmaster)
		return;

	runlist = EventTriggerCommonSetup(parsetree,
									  EVT_DDLCommandStart,
									  "ddl_command_start",
									  &trigdata);
	if (runlist == NIL)
		return;

	/* Run the triggers. */
	EventTriggerInvoke(runlist, &trigdata);

	/* Cleanup. */
	list_free(runlist);

	/*
	 * Make sure anything the event triggers did will be visible to the main
	 * command.
	 */
	CommandCounterIncrement();
}

/*
 * Fire ddl_command_end triggers.
 */
void
EventTriggerDDLCommandEnd(Node *parsetree)
{
	List	   *runlist;
	EventTriggerData trigdata;

	/*
	 * See EventTriggerDDLCommandStart for a discussion about why event
	 * triggers are disabled in single user mode.
	 */
	if (!IsUnderPostmaster)
		return;

	runlist = EventTriggerCommonSetup(parsetree,
									  EVT_DDLCommandEnd, "ddl_command_end",
									  &trigdata);
	if (runlist == NIL)
		return;

	/*
	 * Make sure anything the main command did will be visible to the event
	 * triggers.
	 */
	CommandCounterIncrement();

	/* Run the triggers. */
	EventTriggerInvoke(runlist, &trigdata);

	/* Cleanup. */
	list_free(runlist);
}

/*
 * Fire sql_drop triggers.
 */
void
EventTriggerSQLDrop(Node *parsetree)
{
	List	   *runlist;
	EventTriggerData trigdata;

	/*
	 * See EventTriggerDDLCommandStart for a discussion about why event
	 * triggers are disabled in single user mode.
	 */
	if (!IsUnderPostmaster)
		return;

	/*
	 * Use current state to determine whether this event fires at all.  If
	 * there are no triggers for the sql_drop event, then we don't have
	 * anything to do here.  Note that dropped object collection is disabled
	 * if this is the case, so even if we were to try to run, the list would
	 * be empty.
	 */
	if (!currentEventTriggerState ||
		slist_is_empty(&currentEventTriggerState->SQLDropList))
		return;

	runlist = EventTriggerCommonSetup(parsetree,
									  EVT_SQLDrop, "sql_drop",
									  &trigdata);

	/*
	 * Nothing to do if run list is empty.  Note this shouldn't happen,
	 * because if there are no sql_drop events, then objects-to-drop wouldn't
	 * have been collected in the first place and we would have quitted above.
	 */
	if (runlist == NIL)
		return;

	/*
	 * Make sure anything the main command did will be visible to the event
	 * triggers.
	 */
	CommandCounterIncrement();

	/*
	 * Make sure pg_event_trigger_dropped_objects only works when running
	 * these triggers.  Use PG_TRY to ensure in_sql_drop is reset even when
	 * one trigger fails.  (This is perhaps not necessary, as the currentState
	 * variable will be removed shortly by our caller, but it seems better to
	 * play safe.)
	 */
	currentEventTriggerState->in_sql_drop = true;

	/* Run the triggers. */
	PG_TRY();
	{
		EventTriggerInvoke(runlist, &trigdata);
	}
	PG_CATCH();
	{
		currentEventTriggerState->in_sql_drop = false;
		PG_RE_THROW();
	}
	PG_END_TRY();
	currentEventTriggerState->in_sql_drop = false;

	/* Cleanup. */
	list_free(runlist);
}


/*
 * Fire table_rewrite triggers.
 */
void
EventTriggerTableRewrite(Node *parsetree, Oid tableOid, int reason)
{
	List	   *runlist;
	EventTriggerData trigdata;

	elog(DEBUG1, "EventTriggerTableRewrite(%u)", tableOid);

	/*
	 * Event Triggers are completely disabled in standalone mode.  There are
	 * (at least) two reasons for this:
	 *
	 * 1. A sufficiently broken event trigger might not only render the
	 * database unusable, but prevent disabling itself to fix the situation.
	 * In this scenario, restarting in standalone mode provides an escape
	 * hatch.
	 *
	 * 2. BuildEventTriggerCache relies on systable_beginscan_ordered, and
	 * therefore will malfunction if pg_event_trigger's indexes are damaged.
	 * To allow recovery from a damaged index, we need some operating mode
	 * wherein event triggers are disabled.  (Or we could implement
	 * heapscan-and-sort logic for that case, but having disaster recovery
	 * scenarios depend on code that's otherwise untested isn't appetizing.)
	 */
	if (!IsUnderPostmaster)
		return;

	runlist = EventTriggerCommonSetup(parsetree,
									  EVT_TableRewrite,
									  "table_rewrite",
									  &trigdata);
	if (runlist == NIL)
		return;

	/*
	 * Make sure pg_event_trigger_table_rewrite_oid only works when running
	 * these triggers. Use PG_TRY to ensure table_rewrite_oid is reset even
	 * when one trigger fails. (This is perhaps not necessary, as the
	 * currentState variable will be removed shortly by our caller, but it
	 * seems better to play safe.)
	 */
	currentEventTriggerState->table_rewrite_oid = tableOid;
	currentEventTriggerState->table_rewrite_reason = reason;

	/* Run the triggers. */
	PG_TRY();
	{
		EventTriggerInvoke(runlist, &trigdata);
	}
	PG_CATCH();
	{
		currentEventTriggerState->table_rewrite_oid = InvalidOid;
		currentEventTriggerState->table_rewrite_reason = 0;
		PG_RE_THROW();
	}
	PG_END_TRY();

	currentEventTriggerState->table_rewrite_oid = InvalidOid;
	currentEventTriggerState->table_rewrite_reason = 0;

	/* Cleanup. */
	list_free(runlist);

	/*
	 * Make sure anything the event triggers did will be visible to the main
	 * command.
	 */
	CommandCounterIncrement();
}

/*
 * Invoke each event trigger in a list of event triggers.
 */
static void
EventTriggerInvoke(List *fn_oid_list, EventTriggerData *trigdata)
{
	MemoryContext context;
	MemoryContext oldcontext;
	ListCell   *lc;
	bool		first = true;

	/* Guard against stack overflow due to recursive event trigger */
	check_stack_depth();

	/*
	 * Let's evaluate event triggers in their own memory context, so that any
	 * leaks get cleaned up promptly.
	 */
	context = AllocSetContextCreate(CurrentMemoryContext,
									"event trigger context",
									ALLOCSET_DEFAULT_MINSIZE,
									ALLOCSET_DEFAULT_INITSIZE,
									ALLOCSET_DEFAULT_MAXSIZE);
	oldcontext = MemoryContextSwitchTo(context);

	/* Call each event trigger. */
	foreach(lc, fn_oid_list)
	{
		Oid			fnoid = lfirst_oid(lc);
		FmgrInfo	flinfo;
		FunctionCallInfoData fcinfo;
		PgStat_FunctionCallUsage fcusage;

		elog(DEBUG1, "EventTriggerInvoke %u", fnoid);

		/*
		 * We want each event trigger to be able to see the results of the
		 * previous event trigger's action.  Caller is responsible for any
		 * command-counter increment that is needed between the event trigger
		 * and anything else in the transaction.
		 */
		if (first)
			first = false;
		else
			CommandCounterIncrement();

		/* Look up the function */
		fmgr_info(fnoid, &flinfo);

		/* Call the function, passing no arguments but setting a context. */
		InitFunctionCallInfoData(fcinfo, &flinfo, 0,
								 InvalidOid, (Node *) trigdata, NULL);
		pgstat_init_function_usage(&fcinfo, &fcusage);
		FunctionCallInvoke(&fcinfo);
		pgstat_end_function_usage(&fcusage, true);

		/* Reclaim memory. */
		MemoryContextReset(context);
	}

	/* Restore old memory context and delete the temporary one. */
	MemoryContextSwitchTo(oldcontext);
	MemoryContextDelete(context);
}

/*
 * Do event triggers support this object type?
 */
bool
EventTriggerSupportsObjectType(ObjectType obtype)
{
	switch (obtype)
	{
		case OBJECT_DATABASE:
		case OBJECT_TABLESPACE:
		case OBJECT_ROLE:
			/* no support for global objects */
			return false;
		case OBJECT_EVENT_TRIGGER:
			/* no support for event triggers on event triggers */
			return false;
		case OBJECT_AGGREGATE:
		case OBJECT_ATTRIBUTE:
		case OBJECT_CAST:
		case OBJECT_COLUMN:
<<<<<<< HEAD
		case OBJECT_COMPOSITE:
		case OBJECT_CONSTRAINT:
=======
>>>>>>> c619c235
		case OBJECT_COLLATION:
		case OBJECT_CONVERSION:
		case OBJECT_DEFAULT:
		case OBJECT_DOMAIN:
		case OBJECT_DOMCONSTRAINT:
		case OBJECT_EXTENSION:
		case OBJECT_FDW:
		case OBJECT_FOREIGN_SERVER:
		case OBJECT_FOREIGN_TABLE:
		case OBJECT_FUNCTION:
		case OBJECT_INDEX:
		case OBJECT_LANGUAGE:
		case OBJECT_LARGEOBJECT:
		case OBJECT_MATVIEW:
		case OBJECT_OPCLASS:
		case OBJECT_OPERATOR:
		case OBJECT_OPFAMILY:
		case OBJECT_POLICY:
		case OBJECT_RULE:
		case OBJECT_SCHEMA:
		case OBJECT_SEQUENCE:
		case OBJECT_TABCONSTRAINT:
		case OBJECT_TABLE:
		case OBJECT_TRIGGER:
		case OBJECT_TSCONFIGURATION:
		case OBJECT_TSDICTIONARY:
		case OBJECT_TSPARSER:
		case OBJECT_TSTEMPLATE:
		case OBJECT_TYPE:
		case OBJECT_USER_MAPPING:
		case OBJECT_VIEW:
			return true;
	}
	return true;
}

/*
 * Do event triggers support this object class?
 */
bool
EventTriggerSupportsObjectClass(ObjectClass objclass)
{
	switch (objclass)
	{
		case OCLASS_DATABASE:
		case OCLASS_TBLSPACE:
		case OCLASS_ROLE:
			/* no support for global objects */
			return false;
		case OCLASS_EVENT_TRIGGER:
			/* no support for event triggers on event triggers */
			return false;
		case OCLASS_CLASS:
		case OCLASS_PROC:
		case OCLASS_TYPE:
		case OCLASS_CAST:
		case OCLASS_COLLATION:
		case OCLASS_CONSTRAINT:
		case OCLASS_CONVERSION:
		case OCLASS_DEFAULT:
		case OCLASS_LANGUAGE:
		case OCLASS_LARGEOBJECT:
		case OCLASS_OPERATOR:
		case OCLASS_OPCLASS:
		case OCLASS_OPFAMILY:
		case OCLASS_AMOP:
		case OCLASS_AMPROC:
		case OCLASS_REWRITE:
		case OCLASS_TRIGGER:
		case OCLASS_SCHEMA:
		case OCLASS_TSPARSER:
		case OCLASS_TSDICT:
		case OCLASS_TSTEMPLATE:
		case OCLASS_TSCONFIG:
		case OCLASS_FDW:
		case OCLASS_FOREIGN_SERVER:
		case OCLASS_USER_MAPPING:
		case OCLASS_DEFACL:
		case OCLASS_EXTENSION:
		case OCLASS_POLICY:
			return true;

		case MAX_OCLASS:

			/*
			 * This shouldn't ever happen, but we keep the case to avoid a
			 * compiler warning without a "default" clause in the switch.
			 */
			Assert(false);
			break;
	}

	return true;
}

bool
EventTriggerSupportsGrantObjectType(GrantObjectType objtype)
{
	switch (objtype)
	{
		case ACL_OBJECT_DATABASE:
		case ACL_OBJECT_TABLESPACE:
			/* no support for global objects */
			return false;

		case ACL_OBJECT_COLUMN:
		case ACL_OBJECT_RELATION:
		case ACL_OBJECT_SEQUENCE:
		case ACL_OBJECT_DOMAIN:
		case ACL_OBJECT_FDW:
		case ACL_OBJECT_FOREIGN_SERVER:
		case ACL_OBJECT_FUNCTION:
		case ACL_OBJECT_LANGUAGE:
		case ACL_OBJECT_LARGEOBJECT:
		case ACL_OBJECT_NAMESPACE:
		case ACL_OBJECT_TYPE:
			return true;
		default:
			Assert(false);
			return true;
	}
}

/*
 * Prepare event trigger state for a new complete query to run, if necessary;
 * returns whether this was done.  If it was, EventTriggerEndCompleteQuery must
 * be called when the query is done, regardless of whether it succeeds or fails
 * -- so use of a PG_TRY block is mandatory.
 */
bool
EventTriggerBeginCompleteQuery(void)
{
	EventTriggerQueryState *state;
	MemoryContext cxt;

<<<<<<< HEAD
=======
	/*
	 * Currently, sql_drop and table_rewrite events are the only reason to
	 * have event trigger state at all; so if there are none, don't install
	 * one.
	 */
	if (!trackDroppedObjectsNeeded())
		return false;

>>>>>>> c619c235
	cxt = AllocSetContextCreate(TopMemoryContext,
								"event trigger state",
								ALLOCSET_DEFAULT_MINSIZE,
								ALLOCSET_DEFAULT_INITSIZE,
								ALLOCSET_DEFAULT_MAXSIZE);
	state = MemoryContextAlloc(cxt, sizeof(EventTriggerQueryState));
	state->cxt = cxt;
	slist_init(&(state->SQLDropList));
	state->in_sql_drop = false;
<<<<<<< HEAD
	state->curcmd = NULL;
	state->stash = NIL;
=======
	state->table_rewrite_oid = InvalidOid;
>>>>>>> c619c235

	state->previous = currentEventTriggerState;
	currentEventTriggerState = state;

	return true;
}

/*
 * Query completed (or errored out) -- clean up local state, return to previous
 * one.
 *
 * Note: it's an error to call this routine if EventTriggerBeginCompleteQuery
 * returned false previously.
 *
 * Note: this might be called in the PG_CATCH block of a failing transaction,
 * so be wary of running anything unnecessary.  (In particular, it's probably
 * unwise to try to allocate memory.)
 */
void
EventTriggerEndCompleteQuery(void)
{
	EventTriggerQueryState *prevstate;

	prevstate = currentEventTriggerState->previous;

	/* this avoids the need for retail pfree of SQLDropList items: */
	MemoryContextDelete(currentEventTriggerState->cxt);

	currentEventTriggerState = prevstate;
}

/*
 * Do we need to keep close track of objects being dropped?
 *
 * This is useful because there is a cost to running with them enabled.
 */
bool
trackDroppedObjectsNeeded(void)
{
	/* true if any sql_drop or table_rewrite event trigger exists */
	return list_length(EventCacheLookup(EVT_SQLDrop)) > 0 ||
		list_length(EventCacheLookup(EVT_TableRewrite)) > 0;
}

/*
 * Support for dropped objects information on event trigger functions.
 *
 * We keep the list of objects dropped by the current command in current
 * state's SQLDropList (comprising SQLDropObject items).  Each time a new
 * command is to start, a clean EventTriggerQueryState is created; commands
 * that drop objects do the dependency.c dance to drop objects, which
 * populates the current state's SQLDropList; when the event triggers are
 * invoked they can consume the list via pg_event_trigger_dropped_objects().
 * When the command finishes, the EventTriggerQueryState is cleared, and
 * the one from the previous command is restored (when no command is in
 * execution, the current state is NULL).
 *
 * All this lets us support the case that an event trigger function drops
 * objects "reentrantly".
 */

/*
 * Register one object as being dropped by the current command.
 */
void
EventTriggerSQLDropAddObject(const ObjectAddress *object, bool original, bool normal)
{
	SQLDropObject *obj;
	MemoryContext oldcxt;

	if (!currentEventTriggerState)
		return;

	Assert(EventTriggerSupportsObjectClass(getObjectClass(object)));

	/* don't report temp schemas */
	if (object->classId == NamespaceRelationId &&
		isAnyTempNamespace(object->objectId))
		return;

	oldcxt = MemoryContextSwitchTo(currentEventTriggerState->cxt);

	obj = palloc0(sizeof(SQLDropObject));
	obj->address = *object;
	obj->original = original;
	obj->normal = normal;

	/*
	 * Obtain schema names from the object's catalog tuple, if one exists;
	 * this lets us skip objects in temp schemas.  We trust that
	 * ObjectProperty contains all object classes that can be
	 * schema-qualified.
	 */
	if (is_objectclass_supported(object->classId))
	{
		Relation	catalog;
		HeapTuple	tuple;

		catalog = heap_open(obj->address.classId, AccessShareLock);
		tuple = get_catalog_object_by_oid(catalog, obj->address.objectId);

		if (tuple)
		{
			AttrNumber	attnum;
			Datum		datum;
			bool		isnull;

			attnum = get_object_attnum_namespace(obj->address.classId);
			if (attnum != InvalidAttrNumber)
			{
				datum = heap_getattr(tuple, attnum,
									 RelationGetDescr(catalog), &isnull);
				if (!isnull)
				{
					Oid			namespaceId;

					namespaceId = DatumGetObjectId(datum);
					/* Don't report objects in temp namespaces */
					if (isAnyTempNamespace(namespaceId))
					{
						pfree(obj);
						heap_close(catalog, AccessShareLock);
						MemoryContextSwitchTo(oldcxt);
						return;
					}

					obj->schemaname = get_namespace_name(namespaceId);
				}
			}

			if (get_object_namensp_unique(obj->address.classId) &&
				obj->address.objectSubId == 0)
			{
				attnum = get_object_attnum_name(obj->address.classId);
				if (attnum != InvalidAttrNumber)
				{
					datum = heap_getattr(tuple, attnum,
										 RelationGetDescr(catalog), &isnull);
					if (!isnull)
						obj->objname = pstrdup(NameStr(*DatumGetName(datum)));
				}
			}
		}

		heap_close(catalog, AccessShareLock);
	}

	/* object identity, objname and objargs */
	obj->objidentity =
		getObjectIdentityParts(&obj->address, &obj->addrnames, &obj->addrargs);

	/* object type */
	obj->objecttype = getObjectTypeDescription(&obj->address);

	slist_push_head(&(currentEventTriggerState->SQLDropList), &obj->next);

	MemoryContextSwitchTo(oldcxt);
}

/*
 * pg_event_trigger_dropped_objects
 *
 * Make the list of dropped objects available to the user function run by the
 * Event Trigger.
 */
Datum
pg_event_trigger_dropped_objects(PG_FUNCTION_ARGS)
{
	ReturnSetInfo *rsinfo = (ReturnSetInfo *) fcinfo->resultinfo;
	TupleDesc	tupdesc;
	Tuplestorestate *tupstore;
	MemoryContext per_query_ctx;
	MemoryContext oldcontext;
	slist_iter	iter;

	/*
	 * Protect this function from being called out of context
	 */
	if (!currentEventTriggerState ||
		!currentEventTriggerState->in_sql_drop)
		ereport(ERROR,
				(errcode(ERRCODE_FEATURE_NOT_SUPPORTED),
		 errmsg("%s can only be called in a sql_drop event trigger function",
				"pg_event_trigger_dropped_objects()")));

	/* check to see if caller supports us returning a tuplestore */
	if (rsinfo == NULL || !IsA(rsinfo, ReturnSetInfo))
		ereport(ERROR,
				(errcode(ERRCODE_FEATURE_NOT_SUPPORTED),
				 errmsg("set-valued function called in context that cannot accept a set")));
	if (!(rsinfo->allowedModes & SFRM_Materialize))
		ereport(ERROR,
				(errcode(ERRCODE_FEATURE_NOT_SUPPORTED),
				 errmsg("materialize mode required, but it is not allowed in this context")));

	/* Build a tuple descriptor for our result type */
	if (get_call_result_type(fcinfo, NULL, &tupdesc) != TYPEFUNC_COMPOSITE)
		elog(ERROR, "return type must be a row type");

	/* Build tuplestore to hold the result rows */
	per_query_ctx = rsinfo->econtext->ecxt_per_query_memory;
	oldcontext = MemoryContextSwitchTo(per_query_ctx);

	tupstore = tuplestore_begin_heap(true, false, work_mem);
	rsinfo->returnMode = SFRM_Materialize;
	rsinfo->setResult = tupstore;
	rsinfo->setDesc = tupdesc;

	MemoryContextSwitchTo(oldcontext);

	slist_foreach(iter, &(currentEventTriggerState->SQLDropList))
	{
		SQLDropObject *obj;
		int			i = 0;
		Datum		values[11];
		bool		nulls[11];

		obj = slist_container(SQLDropObject, next, iter.cur);

		MemSet(values, 0, sizeof(values));
		MemSet(nulls, 0, sizeof(nulls));

		/* classid */
		values[i++] = ObjectIdGetDatum(obj->address.classId);

		/* objid */
		values[i++] = ObjectIdGetDatum(obj->address.objectId);

		/* objsubid */
		values[i++] = Int32GetDatum(obj->address.objectSubId);

		/* original */
		values[i++] = BoolGetDatum(obj->original);

		/* normal */
		values[i++] = BoolGetDatum(obj->normal);

		/* object_type */
		values[i++] = CStringGetTextDatum(obj->objecttype);

		/* schema_name */
		if (obj->schemaname)
			values[i++] = CStringGetTextDatum(obj->schemaname);
		else
			nulls[i++] = true;

		/* object_name */
		if (obj->objname)
			values[i++] = CStringGetTextDatum(obj->objname);
		else
			nulls[i++] = true;

		/* object_identity */
		if (obj->objidentity)
			values[i++] = CStringGetTextDatum(obj->objidentity);
		else
			nulls[i++] = true;

		/* address_names and address_args */
		if (obj->addrnames)
		{
			values[i++] = PointerGetDatum(strlist_to_textarray(obj->addrnames));

			if (obj->addrargs)
				values[i++] = PointerGetDatum(strlist_to_textarray(obj->addrargs));
			else
				values[i++] = PointerGetDatum(construct_empty_array(TEXTOID));
		}
		else
		{
			nulls[i++] = true;
			nulls[i++] = true;
		}

		tuplestore_putvalues(tupstore, tupdesc, values, nulls);
	}

	/* clean up and return the tuplestore */
	tuplestore_donestoring(tupstore);

	return (Datum) 0;
}

/*
<<<<<<< HEAD
 * EventTriggerStashCommand
 * 		Save data about a simple DDL command that was just executed
 */
void
EventTriggerStashCommand(Oid objectId, uint32 objectSubId, ObjectType objtype,
						 Node *parsetree)
{
	MemoryContext oldcxt;
	StashedCommand *stashed;

	oldcxt = MemoryContextSwitchTo(currentEventTriggerState->cxt);

	stashed = palloc(sizeof(StashedCommand));

	stashed->type = SCT_Simple;
	stashed->in_extension = creating_extension;

	stashed->d.simple.objectId = objectId;
	stashed->d.simple.objtype = objtype;
	stashed->d.simple.objectSubId = objectSubId;
	stashed->parsetree = copyObject(parsetree);

	currentEventTriggerState->stash = lappend(currentEventTriggerState->stash,
											  stashed);

	MemoryContextSwitchTo(oldcxt);
}

/*
 * EventTriggerStartRecordingSubcmds
 *		Prepare to receive data on a complex DDL command about to be executed
 *
 * Note we don't actually stash the object we create here into the "stashed"
 * list; instead we keep it in curcmd, and only when we're done processing the
 * subcommands we will add it to the actual stash.
 *
 * FIXME -- this API isn't considering the possibility of an ALTER TABLE command
 * being called reentrantly by an event trigger function.  Do we need stackable
 * commands at this level?
 */
void
EventTriggerComplexCmdStart(Node *parsetree, ObjectType objtype)
{
	MemoryContext	oldcxt;
	StashedCommand *stashed;

	oldcxt = MemoryContextSwitchTo(currentEventTriggerState->cxt);

	stashed = palloc(sizeof(StashedCommand));

	stashed->type = SCT_AlterTable;
	stashed->in_extension = creating_extension;

	stashed->d.alterTable.objectId = InvalidOid;
	stashed->d.alterTable.objtype = objtype;
	stashed->d.alterTable.subcmds = NIL;
	/* XXX is it necessary to have the whole parsetree? probably not ... */
	stashed->parsetree = copyObject(parsetree);

	currentEventTriggerState->curcmd = stashed;

	MemoryContextSwitchTo(oldcxt);
}

void
EventTriggerComplexCmdSetOid(Oid objectId)
{
	currentEventTriggerState->curcmd->d.alterTable.objectId = objectId;
}

/*
 * EventTriggerRecordSubcmd
 * 		Save data about a single part of a complex DDL command
 *
 * Right now we only support ALTER TABLE; there are no other DDL commands that
 * require this.  (ALTER TYPE can also generate multiple subcommands, but it's
 * actually parsed as ALTER TABLE, so there is no difference at this level.)
 */
void
EventTriggerRecordSubcmd(Node *subcmd, Oid relid, AttrNumber attnum,
						 Oid newoid)
{
	MemoryContext	oldcxt;
	StashedATSubcmd *newsub;

	Assert(IsA(subcmd, AlterTableCmd));
	Assert(OidIsValid(currentEventTriggerState->curcmd->d.alterTable.objectId));

	/*
	 * If we receive a subcommand intended for a relation other than the one
	 * we've started the complex command for, ignore it.  This is chiefly
	 * concerned with inheritance situations: in such cases, alter table
	 * would dispatch multiple copies of the same command for various things,
	 * but we're only concerned with the one for the main table.
	 */
	if (relid != currentEventTriggerState->curcmd->d.alterTable.objectId)
		return;

	oldcxt = MemoryContextSwitchTo(currentEventTriggerState->cxt);

	newsub = palloc(sizeof(StashedATSubcmd));
	newsub->attnum = attnum;
	newsub->oid = newoid;
	newsub->parsetree = copyObject(subcmd);

	currentEventTriggerState->curcmd->d.alterTable.subcmds =
		lappend(currentEventTriggerState->curcmd->d.alterTable.subcmds, newsub);

	MemoryContextSwitchTo(oldcxt);
}

/*
 * EventTriggerEndRecordingSubcmds
 * 		Finish up saving a complex DDL command
 *
 * FIXME this API isn't considering the possibility that a xact/subxact is
 * aborted partway through.  Probably it's best to add an
 * AtEOSubXact_EventTriggers() to fix this.
 */
void
EventTriggerComplexCmdEnd(void)
{
	/* If no subcommands, don't stash anything */
	if (list_length(currentEventTriggerState->curcmd->d.alterTable.subcmds) != 0)
	{
		currentEventTriggerState->stash =
			lappend(currentEventTriggerState->stash,
					currentEventTriggerState->curcmd);
	}
	else
		pfree(currentEventTriggerState->curcmd);

	currentEventTriggerState->curcmd = NULL;
}

/*
 * EventTriggerStashGrant
 * 		Save data about a GRANT/REVOKE command being executed
 *
 * This function creates a copy of the InternalGrant, as the original might
 * not have the right lifetime.
 */
void
EventTriggerStashGrant(InternalGrant *istmt)
{
	MemoryContext oldcxt;
	StashedCommand *stashed;
	InternalGrant  *icopy;
	ListCell	   *cell;

	oldcxt = MemoryContextSwitchTo(currentEventTriggerState->cxt);

	/*
	 * copying the node is moderately challenging ... XXX should we consider
	 * changing InternalGrant into a full-fledged node instead?
	 */
	icopy = palloc(sizeof(InternalGrant));
	memcpy(icopy, istmt, sizeof(InternalGrant));
	icopy->objects = list_copy(istmt->objects);
	icopy->grantees = list_copy(istmt->grantees);
	icopy->col_privs = NIL;
	foreach(cell, istmt->col_privs)
		icopy->col_privs = lappend(icopy->col_privs, copyObject(lfirst(cell)));

	stashed = palloc(sizeof(StashedCommand));
	stashed->type = SCT_Grant;
	stashed->in_extension = creating_extension;

	stashed->d.grant.istmt = icopy;
	stashed->parsetree = NULL;

	currentEventTriggerState->stash = lappend(currentEventTriggerState->stash,
											  stashed);

	MemoryContextSwitchTo(oldcxt);
}

Datum
pg_event_trigger_get_creation_commands(PG_FUNCTION_ARGS)
{
	ReturnSetInfo *rsinfo = (ReturnSetInfo *) fcinfo->resultinfo;
	TupleDesc	tupdesc;
	Tuplestorestate *tupstore;
	MemoryContext per_query_ctx;
	MemoryContext oldcontext;
	ListCell   *lc;

	/*
	 * Protect this function from being called out of context
	 */
	if (!currentEventTriggerState)
		ereport(ERROR,
				(errcode(ERRCODE_FEATURE_NOT_SUPPORTED),
				 errmsg("%s can only be called in an event trigger function",
						"pg_event_trigger_get_creation_commands()")));

	/* check to see if caller supports us returning a tuplestore */
	if (rsinfo == NULL || !IsA(rsinfo, ReturnSetInfo))
		ereport(ERROR,
				(errcode(ERRCODE_FEATURE_NOT_SUPPORTED),
				 errmsg("set-valued function called in context that cannot accept a set")));
	if (!(rsinfo->allowedModes & SFRM_Materialize))
		ereport(ERROR,
				(errcode(ERRCODE_FEATURE_NOT_SUPPORTED),
				 errmsg("materialize mode required, but it is not allowed in this context")));

	/* Build a tuple descriptor for our result type */
	if (get_call_result_type(fcinfo, NULL, &tupdesc) != TYPEFUNC_COMPOSITE)
		elog(ERROR, "return type must be a row type");

	/* Build tuplestore to hold the result rows */
	per_query_ctx = rsinfo->econtext->ecxt_per_query_memory;
	oldcontext = MemoryContextSwitchTo(per_query_ctx);

	tupstore = tuplestore_begin_heap(true, false, work_mem);
	rsinfo->returnMode = SFRM_Materialize;
	rsinfo->setResult = tupstore;
	rsinfo->setDesc = tupdesc;

	MemoryContextSwitchTo(oldcontext);

	foreach(lc, currentEventTriggerState->stash)
	{
		StashedCommand *cmd = lfirst(lc);
		char	   *command;

		/*
		 * For IF NOT EXISTS commands that attempt to create an existing
		 * object, the returned OID is Invalid; in those cases, return an empty
		 * command instead of trying to soldier on.
		 *
		 * One might think that a viable alternative would be to look up the
		 * Oid of the existing object and run the deparse with that.  But since
		 * the parse tree might be different from the one that created the
		 * object in the first place, we might not end up in a consistent state
		 * anyway.
		 */
		if (cmd->type == SCT_Simple &&
			!OidIsValid(cmd->d.simple.objectId))
			continue;

		command = deparse_utility_command(cmd);

		/*
		 * Some parse trees return NULL when deparse is attempted; we don't
		 * emit anything for them.
		 */
		if (command != NULL)
		{
			Datum		values[9];
			bool		nulls[9];
			ObjectAddress addr;
			int			i = 0;

			MemSet(nulls, 0, sizeof(nulls));

			if (cmd->type == SCT_Simple ||
				cmd->type == SCT_AlterTable)
			{
				Oid			classId;
				Oid			objId;
				uint32		objSubId;
				const char *tag;
				char	   *identity;
				char	   *type;
				char	   *schema = NULL;

				if (cmd->type == SCT_Simple)
				{
					classId = get_objtype_catalog_oid(cmd->d.simple.objtype);
					objId = cmd->d.simple.objectId;
					objSubId = cmd->d.simple.objectSubId;
				}
				else if (cmd->type == SCT_AlterTable)
				{
					classId = get_objtype_catalog_oid(cmd->d.alterTable.objtype);
					objId = cmd->d.alterTable.objectId;
					objSubId = 0;
				}

				tag = CreateCommandTag(cmd->parsetree);
				addr.classId = classId;
				addr.objectId = objId;
				addr.objectSubId = objSubId;

				type = getObjectTypeDescription(&addr);
				identity = getObjectIdentity(&addr);

				/*
				 * Obtain schema name, if any ("pg_temp" if a temp object)
				 */
				if (is_objectclass_supported(addr.classId))
				{
					AttrNumber	nspAttnum;

					nspAttnum = get_object_attnum_namespace(addr.classId);
					if (nspAttnum != InvalidAttrNumber)
					{
						Relation	catalog;
						HeapTuple	objtup;
						Oid			schema_oid;
						bool		isnull;

						catalog = heap_open(addr.classId, AccessShareLock);
						objtup = get_catalog_object_by_oid(catalog,
														   addr.objectId);
						if (!HeapTupleIsValid(objtup))
							elog(ERROR, "cache lookup failed for object %u/%u",
								 addr.classId, addr.objectId);
						schema_oid = heap_getattr(objtup, nspAttnum,
												  RelationGetDescr(catalog), &isnull);
						if (isnull)
							elog(ERROR, "invalid null namespace in object %u/%u/%d",
								 addr.classId, addr.objectId, addr.objectSubId);
						if (isAnyTempNamespace(schema_oid))
							schema = pstrdup("pg_temp");
						else
							schema = get_namespace_name(schema_oid);

						heap_close(catalog, AccessShareLock);
					}
				}

				/* classid */
				values[i++] = ObjectIdGetDatum(addr.classId);
				/* objid */
				values[i++] = ObjectIdGetDatum(addr.objectId);
				/* objsubid */
				values[i++] = Int32GetDatum(addr.objectSubId);
				/* command tag */
				values[i++] = CStringGetTextDatum(tag);
				/* object_type */
				values[i++] = CStringGetTextDatum(type);
				/* schema */
				if (schema == NULL)
					nulls[i++] = true;
				else
					values[i++] = CStringGetTextDatum(schema);
				/* identity */
				values[i++] = CStringGetTextDatum(identity);
				/* in_extension */
				values[i++] = BoolGetDatum(cmd->in_extension);
				/* command */
				values[i++] = CStringGetTextDatum(command);
			}
			else
			{
				Assert(cmd->type == SCT_Grant);

				/* classid */
				nulls[i++] = true;
				/* objid */
				nulls[i++] = true;
				/* objsubid */
				nulls[i++] = true;
				/* command tag */
				values[i++] = CStringGetTextDatum("GRANT");	/* XXX maybe REVOKE or something else */
				/* object_type */
				values[i++] = CStringGetTextDatum("TABLE"); /* XXX maybe something else */
				/* schema */
				nulls[i++] = true;
				/* identity */
				nulls[i++] = true;
				/* in_extension */
				values[i++] = BoolGetDatum(cmd->in_extension);
				/* command */
				values[i++] = CStringGetTextDatum(command);
			}

			tuplestore_putvalues(tupstore, tupdesc, values, nulls);
		}
	}

	/* clean up and return the tuplestore */
	tuplestore_donestoring(tupstore);

	PG_RETURN_VOID();
=======
 * pg_event_trigger_table_rewrite_oid
 *
 * Make the Oid of the table going to be rewritten available to the user
 * function run by the Event Trigger.
 */
Datum
pg_event_trigger_table_rewrite_oid(PG_FUNCTION_ARGS)
{
	/*
	 * Protect this function from being called out of context
	 */
	if (!currentEventTriggerState ||
		currentEventTriggerState->table_rewrite_oid == InvalidOid)
		ereport(ERROR,
				(errcode(ERRCODE_FEATURE_NOT_SUPPORTED),
		 errmsg("%s can only be called in a table_rewrite event trigger function",
				"pg_event_trigger_table_rewrite_oid()")));

	PG_RETURN_OID(currentEventTriggerState->table_rewrite_oid);
}

/*
 * pg_event_trigger_table_rewrite_reason
 *
 * Make the rewrite reason available to the user.
 */
Datum
pg_event_trigger_table_rewrite_reason(PG_FUNCTION_ARGS)
{
	/*
	 * Protect this function from being called out of context
	 */
	if (!currentEventTriggerState ||
		currentEventTriggerState->table_rewrite_reason == 0)
		ereport(ERROR,
				(errcode(ERRCODE_FEATURE_NOT_SUPPORTED),
		 errmsg("%s can only be called in a table_rewrite event trigger function",
				"pg_event_trigger_table_rewrite_reason()")));

	PG_RETURN_INT32(currentEventTriggerState->table_rewrite_reason);
>>>>>>> c619c235
}<|MERGE_RESOLUTION|>--- conflicted
+++ resolved
@@ -1065,13 +1065,10 @@
 		case OBJECT_AGGREGATE:
 		case OBJECT_ATTRIBUTE:
 		case OBJECT_CAST:
+		case OBJECT_COLLATION:
 		case OBJECT_COLUMN:
-<<<<<<< HEAD
 		case OBJECT_COMPOSITE:
 		case OBJECT_CONSTRAINT:
-=======
->>>>>>> c619c235
-		case OBJECT_COLLATION:
 		case OBJECT_CONVERSION:
 		case OBJECT_DEFAULT:
 		case OBJECT_DOMAIN:
@@ -1206,17 +1203,6 @@
 	EventTriggerQueryState *state;
 	MemoryContext cxt;
 
-<<<<<<< HEAD
-=======
-	/*
-	 * Currently, sql_drop and table_rewrite events are the only reason to
-	 * have event trigger state at all; so if there are none, don't install
-	 * one.
-	 */
-	if (!trackDroppedObjectsNeeded())
-		return false;
-
->>>>>>> c619c235
 	cxt = AllocSetContextCreate(TopMemoryContext,
 								"event trigger state",
 								ALLOCSET_DEFAULT_MINSIZE,
@@ -1226,12 +1212,9 @@
 	state->cxt = cxt;
 	slist_init(&(state->SQLDropList));
 	state->in_sql_drop = false;
-<<<<<<< HEAD
+	state->table_rewrite_oid = InvalidOid;
 	state->curcmd = NULL;
 	state->stash = NIL;
-=======
-	state->table_rewrite_oid = InvalidOid;
->>>>>>> c619c235
 
 	state->previous = currentEventTriggerState;
 	currentEventTriggerState = state;
@@ -1516,7 +1499,50 @@
 }
 
 /*
-<<<<<<< HEAD
+ * pg_event_trigger_table_rewrite_oid
+ *
+ * Make the Oid of the table going to be rewritten available to the user
+ * function run by the Event Trigger.
+ */
+Datum
+pg_event_trigger_table_rewrite_oid(PG_FUNCTION_ARGS)
+{
+	/*
+	 * Protect this function from being called out of context
+	 */
+	if (!currentEventTriggerState ||
+		currentEventTriggerState->table_rewrite_oid == InvalidOid)
+		ereport(ERROR,
+				(errcode(ERRCODE_FEATURE_NOT_SUPPORTED),
+		 errmsg("%s can only be called in a table_rewrite event trigger function",
+				"pg_event_trigger_table_rewrite_oid()")));
+
+	PG_RETURN_OID(currentEventTriggerState->table_rewrite_oid);
+}
+
+/*
+ * pg_event_trigger_table_rewrite_reason
+ *
+ * Make the rewrite reason available to the user.
+ */
+Datum
+pg_event_trigger_table_rewrite_reason(PG_FUNCTION_ARGS)
+{
+	/*
+	 * Protect this function from being called out of context
+	 */
+	if (!currentEventTriggerState ||
+		currentEventTriggerState->table_rewrite_reason == 0)
+		ereport(ERROR,
+				(errcode(ERRCODE_FEATURE_NOT_SUPPORTED),
+		 errmsg("%s can only be called in a table_rewrite event trigger function",
+				"pg_event_trigger_table_rewrite_reason()")));
+
+	PG_RETURN_INT32(currentEventTriggerState->table_rewrite_reason);
+}
+
+/*
+ *
  * EventTriggerStashCommand
  * 		Save data about a simple DDL command that was just executed
  */
@@ -1894,46 +1920,4 @@
 	tuplestore_donestoring(tupstore);
 
 	PG_RETURN_VOID();
-=======
- * pg_event_trigger_table_rewrite_oid
- *
- * Make the Oid of the table going to be rewritten available to the user
- * function run by the Event Trigger.
- */
-Datum
-pg_event_trigger_table_rewrite_oid(PG_FUNCTION_ARGS)
-{
-	/*
-	 * Protect this function from being called out of context
-	 */
-	if (!currentEventTriggerState ||
-		currentEventTriggerState->table_rewrite_oid == InvalidOid)
-		ereport(ERROR,
-				(errcode(ERRCODE_FEATURE_NOT_SUPPORTED),
-		 errmsg("%s can only be called in a table_rewrite event trigger function",
-				"pg_event_trigger_table_rewrite_oid()")));
-
-	PG_RETURN_OID(currentEventTriggerState->table_rewrite_oid);
-}
-
-/*
- * pg_event_trigger_table_rewrite_reason
- *
- * Make the rewrite reason available to the user.
- */
-Datum
-pg_event_trigger_table_rewrite_reason(PG_FUNCTION_ARGS)
-{
-	/*
-	 * Protect this function from being called out of context
-	 */
-	if (!currentEventTriggerState ||
-		currentEventTriggerState->table_rewrite_reason == 0)
-		ereport(ERROR,
-				(errcode(ERRCODE_FEATURE_NOT_SUPPORTED),
-		 errmsg("%s can only be called in a table_rewrite event trigger function",
-				"pg_event_trigger_table_rewrite_reason()")));
-
-	PG_RETURN_INT32(currentEventTriggerState->table_rewrite_reason);
->>>>>>> c619c235
 }