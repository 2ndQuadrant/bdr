--- conflicted
+++ resolved
@@ -1012,23 +1012,15 @@
 								 * commands is consistent with the way they are
 								 * executed here.
 								 */
-<<<<<<< HEAD
-								EventTriggerEndRecordingSubcmds();
-=======
 								EventTriggerComplexCmdEnd();
->>>>>>> 3e2f18fe
 								ProcessUtility(stmt,
 											   queryString,
 											   PROCESS_UTILITY_SUBCOMMAND,
 											   params,
 											   None_Receiver,
 											   NULL);
-<<<<<<< HEAD
-								EventTriggerStartRecordingSubcmds(relid, parsetree);
-=======
 								EventTriggerComplexCmdStart(parsetree);
 								EventTriggerComplexCmdSetOid(relid);
->>>>>>> 3e2f18fe
 							}
 
 							/* Need CCI between commands */
