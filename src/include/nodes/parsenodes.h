--- conflicted
+++ resolved
@@ -1207,13 +1207,10 @@
 	OBJECT_AGGREGATE,
 	OBJECT_ATTRIBUTE,			/* type's attribute, when distinct from column */
 	OBJECT_CAST,
+	OBJECT_COLLATION,
 	OBJECT_COLUMN,
-<<<<<<< HEAD
 	OBJECT_COMPOSITE,
 	OBJECT_CONSTRAINT,
-=======
->>>>>>> c619c235
-	OBJECT_COLLATION,
 	OBJECT_CONVERSION,
 	OBJECT_DATABASE,
 	OBJECT_DEFAULT,
